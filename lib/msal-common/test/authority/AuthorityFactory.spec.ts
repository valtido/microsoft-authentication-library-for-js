import { expect } from "chai";
import { AuthorityFactory } from "../../src/authority/AuthorityFactory";
<<<<<<< HEAD
import {
    INetworkModule,
    NetworkRequestOptions
} from "../../src/network/INetworkModule";
import {
    ClientConfigurationErrorMessage,
    Constants,
    Authority,
    ClientAuthError,
    ClientAuthErrorMessage
} from "../../src";
import { AadAuthority } from "../../src/authority/AadAuthority";
import { B2cAuthority, B2CTrustedHostList} from "../../src/authority/B2cAuthority";
import { TEST_CONFIG } from "../utils/StringConstants";
=======
import { INetworkModule, NetworkRequestOptions } from "../../src/network/INetworkModule";
import { AadAuthority } from "../../src/authority/AadAuthority";
import { B2cAuthority } from "../../src/authority/B2cAuthority";
import { TEST_CONFIG } from "../utils/StringConstants";
import { ClientAuthErrorMessage, ClientAuthError } from "../../src/error/ClientAuthError";
import { Constants } from "../../src/utils/Constants";
import { ClientConfigurationErrorMessage } from "../../src/error/ClientConfigurationError";
import { Authority } from "../../src/authority/Authority";
>>>>>>> f6683ce3

describe("AuthorityFactory.ts Class Unit Tests", () => {
    const networkInterface: INetworkModule = {
        sendGetRequestAsync<T>(
            url: string,
            options?: NetworkRequestOptions
        ): T {
            return null;
        },
        sendPostRequestAsync<T>(
            url: string,
            options?: NetworkRequestOptions
        ): T {
            return null;
        }
    };

    beforeEach(() => {
<<<<<<< HEAD
        while (B2CTrustedHostList.length) {
            B2CTrustedHostList.pop();
        }
    });

    it("AuthorityFactory returns null if given url is null or empty", () => {
        expect(() =>
            AuthorityFactory.createInstance("", networkInterface)
        ).to.throw(ClientConfigurationErrorMessage.urlEmptyError.desc);
        expect(() =>
            AuthorityFactory.createInstance(null, networkInterface)
        ).to.throw(ClientConfigurationErrorMessage.urlEmptyError.desc);
    });

=======
        // Reinitializes the B2C Trusted Host List between tests
        while(B2cAuthority.B2CTrustedHostList.length) {
            B2cAuthority.B2CTrustedHostList.pop();
        }
    });
    
    it("AuthorityFactory returns null if given url is null or empty", () => {
        expect(() => AuthorityFactory.createInstance("", networkInterface)).to.throw(ClientConfigurationErrorMessage.urlEmptyError.desc);
        expect(() => AuthorityFactory.createInstance(null, networkInterface)).to.throw(ClientConfigurationErrorMessage.urlEmptyError.desc);
    });

>>>>>>> f6683ce3
    it("Throws error for malformed url strings", () => {
        expect(() =>
            AuthorityFactory.createInstance(
                `http://login.microsoftonline.com/common`,
                networkInterface
            )
        ).to.throw(ClientConfigurationErrorMessage.authorityUriInsecure.desc);
        expect(() =>
            AuthorityFactory.createInstance(
                `https://login.microsoftonline.com/`,
                networkInterface
            )
        ).to.throw(ClientConfigurationErrorMessage.urlParseError.desc);
        expect(() =>
            AuthorityFactory.createInstance(
                "This is not a URI",
                networkInterface
            )
        ).to.throw(ClientConfigurationErrorMessage.urlParseError.desc);
        expect(() =>
            AuthorityFactory.createInstance("", networkInterface)
        ).to.throw(ClientConfigurationErrorMessage.urlEmptyError.desc);
    });

    it("createInstance returns an AAD instance if knownAuthorities not provided", () => {
<<<<<<< HEAD
        const authorityInstance = AuthorityFactory.createInstance(
            Constants.DEFAULT_AUTHORITY,
            networkInterface
        );
=======
        const authorityInstance = AuthorityFactory.createInstance(Constants.DEFAULT_AUTHORITY, networkInterface);
>>>>>>> f6683ce3
        expect(authorityInstance instanceof AadAuthority);
        expect(authorityInstance instanceof Authority);
    });

    it("createInstance returns B2C instance if knownAuthorities is provided", () => {
<<<<<<< HEAD
        AuthorityFactory.setKnownAuthorities(["fabrikamb2c.b2clogin.com"]);
        const authorityInstance = AuthorityFactory.createInstance(
            TEST_CONFIG.b2cValidAuthority,
            networkInterface
        );
        expect(authorityInstance instanceof B2cAuthority);
        expect(authorityInstance instanceof Authority);


    });

    it("Do not add additional authorities to trusted host list if it has already been populated", () => {
        AuthorityFactory.setKnownAuthorities(["fabrikamb2c.b2clogin.com"]);
        AuthorityFactory.setKnownAuthorities(["fake.b2clogin.com"]);

        expect(B2CTrustedHostList).to.include("fabrikamb2c.b2clogin.com");
        expect(B2CTrustedHostList).not.to.include("fake.b2clogin.com");
        expect(B2CTrustedHostList.length).to.equal(1);
    });

    it("Throws error if AuthorityType is not AAD or B2C", done => {
        //Right now only way to throw this is to send adfs authority. This will need to change when we implement ADFS
        const errorAuthority = "https://login.microsoftonline.com/adfs";
        try {
            const authorityInstance = AuthorityFactory.createInstance(
                errorAuthority,
                networkInterface
            );
        } catch (e) {
            expect(e).to.be.instanceOf(ClientAuthError);
            expect(e.errorCode).to.be.eql(
                ClientAuthErrorMessage.invalidAuthorityType.code
            );
            expect(e.errorMessage).to.be.eql(
                `${ClientAuthErrorMessage.invalidAuthorityType.desc} Given Url: ${errorAuthority}`
            );
            done();
        }
    });
=======
        B2cAuthority.setKnownAuthorities(["fabrikamb2c.b2clogin.com"]);
        const authorityInstance = AuthorityFactory.createInstance(TEST_CONFIG.b2cValidAuthority, networkInterface);
        expect(authorityInstance instanceof B2cAuthority);
        expect(authorityInstance instanceof Authority);
    });

    it("Do not add additional authorities to trusted host list if it has already been populated", () => {
        B2cAuthority.setKnownAuthorities(["fabrikamb2c.b2clogin.com"]);
        B2cAuthority.setKnownAuthorities(["fake.b2clogin.com"]);

        expect(B2cAuthority.B2CTrustedHostList).to.include("fabrikamb2c.b2clogin.com");
        expect(B2cAuthority.B2CTrustedHostList).not.to.include("fake.b2clogin.com");
        expect(B2cAuthority.B2CTrustedHostList.length).to.equal(1);
    });

    it("Throws error if AuthorityType is not AAD or B2C", (done) => {
        //Right now only way to throw this is to send adfs authority. This will need to change when we implement ADFS
        const errorAuthority = "https://login.microsoftonline.com/adfs"
        try{  
            const authorityInstance = AuthorityFactory.createInstance(errorAuthority, networkInterface);
        }
        catch(e) {
            expect(e).to.be.instanceOf(ClientAuthError)
            expect(e.errorCode).to.be.equal(ClientAuthErrorMessage.invalidAuthorityType.code)
            expect(e.errorMessage).to.be.equal(`${ClientAuthErrorMessage.invalidAuthorityType.desc} Given Url: ${errorAuthority}`)
            done();
        }
    })
>>>>>>> f6683ce3
});<|MERGE_RESOLUTION|>--- conflicted
+++ resolved
@@ -1,21 +1,5 @@
 import { expect } from "chai";
 import { AuthorityFactory } from "../../src/authority/AuthorityFactory";
-<<<<<<< HEAD
-import {
-    INetworkModule,
-    NetworkRequestOptions
-} from "../../src/network/INetworkModule";
-import {
-    ClientConfigurationErrorMessage,
-    Constants,
-    Authority,
-    ClientAuthError,
-    ClientAuthErrorMessage
-} from "../../src";
-import { AadAuthority } from "../../src/authority/AadAuthority";
-import { B2cAuthority, B2CTrustedHostList} from "../../src/authority/B2cAuthority";
-import { TEST_CONFIG } from "../utils/StringConstants";
-=======
 import { INetworkModule, NetworkRequestOptions } from "../../src/network/INetworkModule";
 import { AadAuthority } from "../../src/authority/AadAuthority";
 import { B2cAuthority } from "../../src/authority/B2cAuthority";
@@ -24,7 +8,6 @@
 import { Constants } from "../../src/utils/Constants";
 import { ClientConfigurationErrorMessage } from "../../src/error/ClientConfigurationError";
 import { Authority } from "../../src/authority/Authority";
->>>>>>> f6683ce3
 
 describe("AuthorityFactory.ts Class Unit Tests", () => {
     const networkInterface: INetworkModule = {
@@ -43,34 +26,17 @@
     };
 
     beforeEach(() => {
-<<<<<<< HEAD
-        while (B2CTrustedHostList.length) {
-            B2CTrustedHostList.pop();
-        }
-    });
-
-    it("AuthorityFactory returns null if given url is null or empty", () => {
-        expect(() =>
-            AuthorityFactory.createInstance("", networkInterface)
-        ).to.throw(ClientConfigurationErrorMessage.urlEmptyError.desc);
-        expect(() =>
-            AuthorityFactory.createInstance(null, networkInterface)
-        ).to.throw(ClientConfigurationErrorMessage.urlEmptyError.desc);
-    });
-
-=======
         // Reinitializes the B2C Trusted Host List between tests
         while(B2cAuthority.B2CTrustedHostList.length) {
             B2cAuthority.B2CTrustedHostList.pop();
         }
     });
-    
+
     it("AuthorityFactory returns null if given url is null or empty", () => {
         expect(() => AuthorityFactory.createInstance("", networkInterface)).to.throw(ClientConfigurationErrorMessage.urlEmptyError.desc);
         expect(() => AuthorityFactory.createInstance(null, networkInterface)).to.throw(ClientConfigurationErrorMessage.urlEmptyError.desc);
     });
 
->>>>>>> f6683ce3
     it("Throws error for malformed url strings", () => {
         expect(() =>
             AuthorityFactory.createInstance(
@@ -96,60 +62,12 @@
     });
 
     it("createInstance returns an AAD instance if knownAuthorities not provided", () => {
-<<<<<<< HEAD
-        const authorityInstance = AuthorityFactory.createInstance(
-            Constants.DEFAULT_AUTHORITY,
-            networkInterface
-        );
-=======
         const authorityInstance = AuthorityFactory.createInstance(Constants.DEFAULT_AUTHORITY, networkInterface);
->>>>>>> f6683ce3
         expect(authorityInstance instanceof AadAuthority);
         expect(authorityInstance instanceof Authority);
     });
 
     it("createInstance returns B2C instance if knownAuthorities is provided", () => {
-<<<<<<< HEAD
-        AuthorityFactory.setKnownAuthorities(["fabrikamb2c.b2clogin.com"]);
-        const authorityInstance = AuthorityFactory.createInstance(
-            TEST_CONFIG.b2cValidAuthority,
-            networkInterface
-        );
-        expect(authorityInstance instanceof B2cAuthority);
-        expect(authorityInstance instanceof Authority);
-
-
-    });
-
-    it("Do not add additional authorities to trusted host list if it has already been populated", () => {
-        AuthorityFactory.setKnownAuthorities(["fabrikamb2c.b2clogin.com"]);
-        AuthorityFactory.setKnownAuthorities(["fake.b2clogin.com"]);
-
-        expect(B2CTrustedHostList).to.include("fabrikamb2c.b2clogin.com");
-        expect(B2CTrustedHostList).not.to.include("fake.b2clogin.com");
-        expect(B2CTrustedHostList.length).to.equal(1);
-    });
-
-    it("Throws error if AuthorityType is not AAD or B2C", done => {
-        //Right now only way to throw this is to send adfs authority. This will need to change when we implement ADFS
-        const errorAuthority = "https://login.microsoftonline.com/adfs";
-        try {
-            const authorityInstance = AuthorityFactory.createInstance(
-                errorAuthority,
-                networkInterface
-            );
-        } catch (e) {
-            expect(e).to.be.instanceOf(ClientAuthError);
-            expect(e.errorCode).to.be.eql(
-                ClientAuthErrorMessage.invalidAuthorityType.code
-            );
-            expect(e.errorMessage).to.be.eql(
-                `${ClientAuthErrorMessage.invalidAuthorityType.desc} Given Url: ${errorAuthority}`
-            );
-            done();
-        }
-    });
-=======
         B2cAuthority.setKnownAuthorities(["fabrikamb2c.b2clogin.com"]);
         const authorityInstance = AuthorityFactory.createInstance(TEST_CONFIG.b2cValidAuthority, networkInterface);
         expect(authorityInstance instanceof B2cAuthority);
@@ -168,7 +86,7 @@
     it("Throws error if AuthorityType is not AAD or B2C", (done) => {
         //Right now only way to throw this is to send adfs authority. This will need to change when we implement ADFS
         const errorAuthority = "https://login.microsoftonline.com/adfs"
-        try{  
+        try{
             const authorityInstance = AuthorityFactory.createInstance(errorAuthority, networkInterface);
         }
         catch(e) {
@@ -178,5 +96,4 @@
             done();
         }
     })
->>>>>>> f6683ce3
 });