import "mocha";
import { expect } from "chai";
import { ServerRequestParameters } from "../src/ServerRequestParameters";
import { Authority, ClientConfigurationError } from "../src";
import { AuthorityFactory } from "../src/authority/AuthorityFactory";
import { UrlUtils } from "../src/utils/UrlUtils";
import { TEST_CONFIG, TEST_RESPONSE_TYPE, TEST_URIS } from "./TestConstants";
import { ClientConfigurationErrorMessage } from "../src/error/ClientConfigurationError"
import sinon from "sinon";

describe("ServerRequestParameters.ts Class", function () {

    describe("Object creation", function () {

        it("Scope array pointer is not passed into constructor", function () {
            const scopes = ["S1"];
            const authority = AuthorityFactory.CreateInstance(TEST_CONFIG.validAuthority, false);
            sinon.stub(authority, "AuthorizationEndpoint").value(TEST_URIS.TEST_AUTH_ENDPT);
            const req = new ServerRequestParameters(
                authority,
                TEST_CONFIG.MSAL_CLIENT_ID,
                TEST_RESPONSE_TYPE.token,
                TEST_URIS.TEST_REDIR_URI,
                scopes,
                TEST_CONFIG.STATE,
                TEST_CONFIG.CorrelationId
            );
            expect(req.scopes).to.not.be.equal(scopes);
            expect(req.scopes.length).to.be.eql(1);
            expect(scopes.length).to.be.eql(1);
        });

        it("Scopes are set to client id if null or empty scopes object passed", function () {
            const authority = AuthorityFactory.CreateInstance(TEST_CONFIG.validAuthority, false);
            sinon.stub(authority, "AuthorizationEndpoint").value(TEST_URIS.TEST_AUTH_ENDPT);
            const req = new ServerRequestParameters(
                authority,
                TEST_CONFIG.MSAL_CLIENT_ID,
                TEST_RESPONSE_TYPE.token,
                TEST_URIS.TEST_REDIR_URI,
                null,
                TEST_CONFIG.STATE,
                TEST_CONFIG.CorrelationId
            );
            expect(req.scopes).to.be.eql([TEST_CONFIG.MSAL_CLIENT_ID]);
            expect(req.scopes.length).to.be.eql(1);
        });

    });

    describe("State Generation", function () {

        it("tests if if authenticateRequestParameter generates state correctly, if state is a number", function () {
<<<<<<< HEAD

            const authority: Authority = AuthorityFactory.CreateInstance("https://login.microsoftonline.com/common/", this.validateAuthority);
            const authenticationRequestParameters: ServerRequestParameters = new ServerRequestParameters(authority, "0813e1d1-ad72-46a9-8665-399bba48c201", ["user.read"], "id_token", "", "12345");
            const result = UrlUtils.createNavigationUrlString(authenticationRequestParameters);
            expect(decodeURIComponent(result[4])).to.include("12345");
        });

        it("test if authenticateRequestParameter generates state correctly, if state is a url", function () {

            const authority: Authority = AuthorityFactory.CreateInstance("https://login.microsoftonline.com/common/", this.validateAuthority);
            const authenticationRequestParameters: ServerRequestParameters = new ServerRequestParameters(authority, "0813e1d1-ad72-46a9-8665-399bba48c201", ["user.read"], "id_token", "", "https://docs.microsoft.com/en-us/azure/active-directory/develop/v2-oauth2-implicit-grant-flow?name=value&name2=value2");
=======
            let authenticationRequestParameters: ServerRequestParameters;
            let authority: Authority;
            authority = AuthorityFactory.CreateInstance("https://login.microsoftonline.com/common/", this.validateAuthority);
            const scopes = ["user.read"];
            authenticationRequestParameters = new ServerRequestParameters(
                authority,
                TEST_CONFIG.MSAL_CLIENT_ID,
                TEST_RESPONSE_TYPE.id_token,
                "",
                scopes,
                TEST_CONFIG.STATE,
                TEST_CONFIG.CorrelationId);
            const result = UrlUtils.createNavigationUrlString(authenticationRequestParameters);
            expect(decodeURIComponent(result[4])).to.include(TEST_CONFIG.STATE);
        });

        it('test if authenticateRequestParameter generates state correctly, if state is a url', function () {
            let authenticationRequestParameters: ServerRequestParameters;
            let authority: Authority;
            authority = AuthorityFactory.CreateInstance("https://login.microsoftonline.com/common/", this.validateAuthority);

            const scopes = ["user.read"];
            const state = "https://docs.microsoft.com/en-us/azure/active-directory/develop/v2-oauth2-implicit-grant-flow?name=value&name2=value2";
            authenticationRequestParameters = new ServerRequestParameters(
                authority,
                TEST_CONFIG.MSAL_CLIENT_ID,
                TEST_RESPONSE_TYPE.id_token,
                "",
                scopes,
                state,
                TEST_CONFIG.CorrelationId);
>>>>>>> c55a9563
            const result = UrlUtils.createNavigationUrlString(authenticationRequestParameters);
            expect(decodeURIComponent(result[4])).to.include("https://docs.microsoft.com/en-us/azure/active-directory/develop/v2-oauth2-implicit-grant-flow?name=value&name2=value2");
        });
    });

    describe("CorrelationId Tests", function () {

        it("tests correlation Id passed by the user is set correctly", function () {
            let authenticationRequestParameters: ServerRequestParameters;
            let authority: Authority;
            authority = AuthorityFactory.CreateInstance("https://login.microsoftonline.com/common/", this.validateAuthority);

            const scopes = ["user.read"];
            authenticationRequestParameters = new ServerRequestParameters(
                authority,
                TEST_CONFIG.MSAL_CLIENT_ID,
                TEST_RESPONSE_TYPE.id_token,
                "",
                scopes,
                TEST_CONFIG.STATE,
                TEST_CONFIG.CorrelationId);
            const result = UrlUtils.createNavigationUrlString(authenticationRequestParameters);
            expect(decodeURIComponent(result[result.length-1])).to.include(TEST_CONFIG.CorrelationId);
        });

        it("tests correlation Id passed by the user is validated correctly", function () {
            let err:ClientConfigurationError;
            try {
                let authenticationRequestParameters: ServerRequestParameters;
                let authority: Authority;
                authority = AuthorityFactory.CreateInstance("https://login.microsoftonline.com/common/", this.validateAuthority);

                const scopes = ["user.read"];
                authenticationRequestParameters = new ServerRequestParameters(
                    authority,
                    TEST_CONFIG.MSAL_CLIENT_ID,
                    TEST_RESPONSE_TYPE.id_token,
                    "",
                    scopes,
                    TEST_CONFIG.STATE,
                    "Hello");
            }
            catch (e) {
                expect(e).to.be.instanceOf(ClientConfigurationError);
                err = e;
            }

            expect(err.errorCode).to.equal(ClientConfigurationErrorMessage.invalidCorrelationIdError.code);
            expect(err.errorMessage).to.include(ClientConfigurationErrorMessage.invalidCorrelationIdError.desc);
        });
    });
});<|MERGE_RESOLUTION|>--- conflicted
+++ resolved
@@ -5,7 +5,7 @@
 import { AuthorityFactory } from "../src/authority/AuthorityFactory";
 import { UrlUtils } from "../src/utils/UrlUtils";
 import { TEST_CONFIG, TEST_RESPONSE_TYPE, TEST_URIS } from "./TestConstants";
-import { ClientConfigurationErrorMessage } from "../src/error/ClientConfigurationError"
+import { ClientConfigurationErrorMessage } from "../src/error/ClientConfigurationError";
 import sinon from "sinon";
 
 describe("ServerRequestParameters.ts Class", function () {
@@ -51,24 +51,9 @@
     describe("State Generation", function () {
 
         it("tests if if authenticateRequestParameter generates state correctly, if state is a number", function () {
-<<<<<<< HEAD
-
-            const authority: Authority = AuthorityFactory.CreateInstance("https://login.microsoftonline.com/common/", this.validateAuthority);
-            const authenticationRequestParameters: ServerRequestParameters = new ServerRequestParameters(authority, "0813e1d1-ad72-46a9-8665-399bba48c201", ["user.read"], "id_token", "", "12345");
-            const result = UrlUtils.createNavigationUrlString(authenticationRequestParameters);
-            expect(decodeURIComponent(result[4])).to.include("12345");
-        });
-
-        it("test if authenticateRequestParameter generates state correctly, if state is a url", function () {
-
-            const authority: Authority = AuthorityFactory.CreateInstance("https://login.microsoftonline.com/common/", this.validateAuthority);
-            const authenticationRequestParameters: ServerRequestParameters = new ServerRequestParameters(authority, "0813e1d1-ad72-46a9-8665-399bba48c201", ["user.read"], "id_token", "", "https://docs.microsoft.com/en-us/azure/active-directory/develop/v2-oauth2-implicit-grant-flow?name=value&name2=value2");
-=======
-            let authenticationRequestParameters: ServerRequestParameters;
-            let authority: Authority;
-            authority = AuthorityFactory.CreateInstance("https://login.microsoftonline.com/common/", this.validateAuthority);
+            const authority = AuthorityFactory.CreateInstance("https://login.microsoftonline.com/common/", this.validateAuthority);
             const scopes = ["user.read"];
-            authenticationRequestParameters = new ServerRequestParameters(
+            const authenticationRequestParameters = new ServerRequestParameters(
                 authority,
                 TEST_CONFIG.MSAL_CLIENT_ID,
                 TEST_RESPONSE_TYPE.id_token,
@@ -80,14 +65,12 @@
             expect(decodeURIComponent(result[4])).to.include(TEST_CONFIG.STATE);
         });
 
-        it('test if authenticateRequestParameter generates state correctly, if state is a url', function () {
-            let authenticationRequestParameters: ServerRequestParameters;
-            let authority: Authority;
-            authority = AuthorityFactory.CreateInstance("https://login.microsoftonline.com/common/", this.validateAuthority);
+        it("test if authenticateRequestParameter generates state correctly, if state is a url", function () {
+            const authority = AuthorityFactory.CreateInstance("https://login.microsoftonline.com/common/", this.validateAuthority);
 
             const scopes = ["user.read"];
             const state = "https://docs.microsoft.com/en-us/azure/active-directory/develop/v2-oauth2-implicit-grant-flow?name=value&name2=value2";
-            authenticationRequestParameters = new ServerRequestParameters(
+            const authenticationRequestParameters = new ServerRequestParameters(
                 authority,
                 TEST_CONFIG.MSAL_CLIENT_ID,
                 TEST_RESPONSE_TYPE.id_token,
@@ -95,7 +78,6 @@
                 scopes,
                 state,
                 TEST_CONFIG.CorrelationId);
->>>>>>> c55a9563
             const result = UrlUtils.createNavigationUrlString(authenticationRequestParameters);
             expect(decodeURIComponent(result[4])).to.include("https://docs.microsoft.com/en-us/azure/active-directory/develop/v2-oauth2-implicit-grant-flow?name=value&name2=value2");
         });
@@ -104,12 +86,10 @@
     describe("CorrelationId Tests", function () {
 
         it("tests correlation Id passed by the user is set correctly", function () {
-            let authenticationRequestParameters: ServerRequestParameters;
-            let authority: Authority;
-            authority = AuthorityFactory.CreateInstance("https://login.microsoftonline.com/common/", this.validateAuthority);
+            const authority = AuthorityFactory.CreateInstance("https://login.microsoftonline.com/common/", this.validateAuthority);
 
             const scopes = ["user.read"];
-            authenticationRequestParameters = new ServerRequestParameters(
+            const authenticationRequestParameters = new ServerRequestParameters(
                 authority,
                 TEST_CONFIG.MSAL_CLIENT_ID,
                 TEST_RESPONSE_TYPE.id_token,
@@ -124,12 +104,10 @@
         it("tests correlation Id passed by the user is validated correctly", function () {
             let err:ClientConfigurationError;
             try {
-                let authenticationRequestParameters: ServerRequestParameters;
-                let authority: Authority;
-                authority = AuthorityFactory.CreateInstance("https://login.microsoftonline.com/common/", this.validateAuthority);
+                const authority = AuthorityFactory.CreateInstance("https://login.microsoftonline.com/common/", this.validateAuthority);
 
                 const scopes = ["user.read"];
-                authenticationRequestParameters = new ServerRequestParameters(
+                const authenticationRequestParameters = new ServerRequestParameters(
                     authority,
                     TEST_CONFIG.MSAL_CLIENT_ID,
                     TEST_RESPONSE_TYPE.id_token,
