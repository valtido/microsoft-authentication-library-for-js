--- conflicted
+++ resolved
@@ -130,16 +130,11 @@
         return silentFlowClient.acquireToken(this.initializeRequestScopes(request) as SilentFlowRequest);
     }
 
-<<<<<<< HEAD
+    /**
+     * Gets the token cache for the application.
+     */
     getTokenCache(): TokenCache {
         this.logger.info("getTokenCache called");
-=======
-    /**
-     * Gets the token cache for the application.
-     */
-    getCacheManager(): TokenCache {
-        this.logger.info("getCacheManager called");
->>>>>>> ae0d2bdd
         return this.tokenCache;
     }
 
