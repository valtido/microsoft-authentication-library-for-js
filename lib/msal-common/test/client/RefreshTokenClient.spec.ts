import { expect } from "chai";
import sinon from "sinon";
import {
    AUTHENTICATION_RESULT,
    DEFAULT_OPENID_CONFIG_RESPONSE,
    TEST_CONFIG,
    TEST_TOKENS,
    TEST_DATA_CLIENT_INFO,
    ID_TOKEN_CLAIMS,
} from "../utils/StringConstants";
import {BaseClient} from "../../src/client/BaseClient";
import {AADServerParamKeys, GrantType, Constants, CredentialType} from "../../src/utils/Constants";
import {ClientTestUtils} from "./ClientTestUtils";
import { Authority } from "../../src/authority/Authority";
import { RefreshTokenClient } from "../../src/client/RefreshTokenClient";
import { IdToken } from "../../src/account/IdToken";
import { RefreshTokenRequest } from "../../src/request/RefreshTokenRequest";
<<<<<<< HEAD
import { AccountInfo, AuthenticationResult, ClientAuthErrorMessage, ClientConfigurationErrorMessage, SilentFlowRequest, RefreshTokenEntity, AccountEntity, ClientConfiguration, CacheManager } from "../../src";
=======
import { AccountEntity } from "../../src/cache/entities/AccountEntity";
import { RefreshTokenEntity } from "../../src/cache/entities/RefreshTokenEntity";
import { AuthenticationResult } from "../../src/response/AuthenticationResult";
import { AccountInfo } from "../../src/account/AccountInfo";
import { CacheManager } from "../../src/cache/CacheManager";
import { ClientConfiguration } from "../../src/config/ClientConfiguration";
import { SilentFlowRequest } from "../../src/request/SilentFlowRequest";
import { ClientAuthErrorMessage } from "../../src/error/ClientAuthError";
import { ClientConfigurationErrorMessage } from "../../src/error/ClientConfigurationError";
>>>>>>> dd873a6c

const testAccountEntity: AccountEntity = new AccountEntity();
testAccountEntity.homeAccountId = `${TEST_DATA_CLIENT_INFO.TEST_UID}.${TEST_DATA_CLIENT_INFO.TEST_UTID}`;
testAccountEntity.localAccountId = "testId";
testAccountEntity.environment = "login.windows.net";
testAccountEntity.realm = ID_TOKEN_CLAIMS.tid;
testAccountEntity.username = ID_TOKEN_CLAIMS.preferred_username;
testAccountEntity.authorityType = "MSSTS";

const testRefreshTokenEntity: RefreshTokenEntity = new RefreshTokenEntity();
testRefreshTokenEntity.homeAccountId = `${TEST_DATA_CLIENT_INFO.TEST_UID}.${TEST_DATA_CLIENT_INFO.TEST_UTID}`;
testRefreshTokenEntity.clientId = TEST_CONFIG.MSAL_CLIENT_ID;
testRefreshTokenEntity.environment = testAccountEntity.environment;
testRefreshTokenEntity.realm = ID_TOKEN_CLAIMS.tid;
testRefreshTokenEntity.secret = AUTHENTICATION_RESULT.body.refresh_token;
testRefreshTokenEntity.credentialType = CredentialType.REFRESH_TOKEN;

describe("RefreshTokenClient unit tests", () => {
    beforeEach(() => {
        ClientTestUtils.setCloudDiscoveryMetadataStubs();
    });

    afterEach(() => {
        sinon.restore();
    });

    describe("Constructor", async () => {

        it("creates a RefreshTokenClient", async () => {
            sinon.stub(Authority.prototype, <any>"discoverEndpoints").resolves(DEFAULT_OPENID_CONFIG_RESPONSE);
            const config = await ClientTestUtils.createTestClientConfiguration();
            const client = new RefreshTokenClient(config);
            expect(client).to.be.not.null;
            expect(client instanceof RefreshTokenClient).to.be.true;
            expect(client instanceof BaseClient).to.be.true;
        });
    });

    describe("acquireToken APIs", () => {
        let config: ClientConfiguration;
        let client: RefreshTokenClient;
<<<<<<< HEAD
=======

>>>>>>> dd873a6c
        const testAccount: AccountInfo = {
            homeAccountId: `${TEST_DATA_CLIENT_INFO.TEST_UID}.${TEST_DATA_CLIENT_INFO.TEST_UTID}`,
            tenantId: ID_TOKEN_CLAIMS.tid,
            environment: "login.windows.net",
            username: ID_TOKEN_CLAIMS.preferred_username
        };
<<<<<<< HEAD
        
=======

>>>>>>> dd873a6c
        beforeEach(async () => {
            sinon.stub(Authority.prototype, <any>"discoverEndpoints").resolves(DEFAULT_OPENID_CONFIG_RESPONSE);
            AUTHENTICATION_RESULT.body.client_info = TEST_DATA_CLIENT_INFO.TEST_DECODED_CLIENT_INFO;
            sinon.stub(RefreshTokenClient.prototype, <any>"executePostToTokenEndpoint").resolves(AUTHENTICATION_RESULT);
            sinon.stub(IdToken, "extractIdToken").returns(ID_TOKEN_CLAIMS);
            sinon.stub(CacheManager.prototype, "getAccount").returns(testAccountEntity);
            sinon.stub(CacheManager.prototype, "getRefreshTokenEntity").returns(testRefreshTokenEntity);

            config = await ClientTestUtils.createTestClientConfiguration();
            client = new RefreshTokenClient(config);
        });

        afterEach(() => {
            sinon.restore();
        });
<<<<<<< HEAD
        
        it("acquireToken acquires a token", async () => {            
=======

        it("acquires a token", async () => {          
>>>>>>> dd873a6c
            const createTokenRequestBodySpy = sinon.spy(RefreshTokenClient.prototype, <any>"createTokenRequestBody");
    
            const config = await ClientTestUtils.createTestClientConfiguration();
            const client = new RefreshTokenClient(config);
            const refreshTokenRequest: RefreshTokenRequest = {
                scopes: TEST_CONFIG.DEFAULT_GRAPH_SCOPE,
                refreshToken: TEST_TOKENS.REFRESH_TOKEN,
                claims: TEST_CONFIG.CLAIMS
            };
    
            const authResult: AuthenticationResult = await client.acquireToken(refreshTokenRequest);
            const expectedScopes = [Constants.OPENID_SCOPE, Constants.PROFILE_SCOPE, TEST_CONFIG.DEFAULT_GRAPH_SCOPE[0], "email"];
            expect(authResult.uniqueId).to.deep.eq(ID_TOKEN_CLAIMS.oid);
            expect(authResult.tenantId).to.deep.eq(ID_TOKEN_CLAIMS.tid);
            expect(authResult.scopes).to.deep.eq(expectedScopes);
            expect(authResult.account).to.deep.eq(testAccount);
            expect(authResult.idToken).to.deep.eq(AUTHENTICATION_RESULT.body.id_token);
            expect(authResult.idTokenClaims).to.deep.eq(ID_TOKEN_CLAIMS);
            expect(authResult.accessToken).to.deep.eq(AUTHENTICATION_RESULT.body.access_token);
            expect(authResult.state).to.be.empty;
    
            expect(createTokenRequestBodySpy.calledWith(refreshTokenRequest)).to.be.true;
    
            expect(createTokenRequestBodySpy.returnValues[0]).to.contain(`${TEST_CONFIG.DEFAULT_GRAPH_SCOPE[0]}`);
            expect(createTokenRequestBodySpy.returnValues[0]).to.contain(`${AADServerParamKeys.CLIENT_ID}=${TEST_CONFIG.MSAL_CLIENT_ID}`);
            expect(createTokenRequestBodySpy.returnValues[0]).to.contain(`${AADServerParamKeys.REFRESH_TOKEN}=${TEST_TOKENS.REFRESH_TOKEN}`);
            expect(createTokenRequestBodySpy.returnValues[0]).to.contain(`${AADServerParamKeys.GRANT_TYPE}=${GrantType.REFRESH_TOKEN_GRANT}`);
            expect(createTokenRequestBodySpy.returnValues[0]).to.contain(`${AADServerParamKeys.CLIENT_SECRET}=${TEST_CONFIG.MSAL_CLIENT_SECRET}`);
            expect(createTokenRequestBodySpy.returnValues[0]).to.contain(`${AADServerParamKeys.CLAIMS}=${encodeURIComponent(TEST_CONFIG.CLAIMS)}`);
        });

<<<<<<< HEAD
        it("acquireTokenByRefreshToken refreshes a token", async () => {            
=======
        it("acquireTokenByRefreshToken refreshes a token", async () => {
>>>>>>> dd873a6c
            const silentFlowRequest: SilentFlowRequest = {
                scopes: TEST_CONFIG.DEFAULT_GRAPH_SCOPE,
                account: testAccount
            };
<<<<<<< HEAD
    
=======

>>>>>>> dd873a6c
            const expectedRefreshRequest: RefreshTokenRequest = {
                ...silentFlowRequest,
                refreshToken: testRefreshTokenEntity.secret
            };
            const refreshTokenClientSpy = sinon.stub(RefreshTokenClient.prototype, "acquireToken");
<<<<<<< HEAD
    
=======

>>>>>>> dd873a6c
            await client.acquireTokenByRefreshToken(silentFlowRequest);
            expect(refreshTokenClientSpy.calledWith(expectedRefreshRequest)).to.be.true;
        });
    });

    describe("Error cases", () => {
        it("Throws error if account is not included in request object", async () => {
            sinon.stub(Authority.prototype, <any>"discoverEndpoints").resolves(DEFAULT_OPENID_CONFIG_RESPONSE);
            const config = await ClientTestUtils.createTestClientConfiguration();
            const client = new RefreshTokenClient(config);
            await expect(client.acquireTokenByRefreshToken({
                scopes: TEST_CONFIG.DEFAULT_GRAPH_SCOPE,
                account: null
            })).to.be.rejectedWith(ClientAuthErrorMessage.NoAccountInSilentRequest.desc);
        });

        it("Throws error if request object is null or undefined", async () => {
            sinon.stub(Authority.prototype, <any>"discoverEndpoints").resolves(DEFAULT_OPENID_CONFIG_RESPONSE);
            const config = await ClientTestUtils.createTestClientConfiguration();
            const client = new RefreshTokenClient(config);
            await expect(client.acquireTokenByRefreshToken(null)).to.be.rejectedWith(ClientConfigurationErrorMessage.tokenRequestEmptyError.desc);
            await expect(client.acquireTokenByRefreshToken(undefined)).to.be.rejectedWith(ClientConfigurationErrorMessage.tokenRequestEmptyError.desc);
        });
    });
});<|MERGE_RESOLUTION|>--- conflicted
+++ resolved
@@ -15,9 +15,6 @@
 import { RefreshTokenClient } from "../../src/client/RefreshTokenClient";
 import { IdToken } from "../../src/account/IdToken";
 import { RefreshTokenRequest } from "../../src/request/RefreshTokenRequest";
-<<<<<<< HEAD
-import { AccountInfo, AuthenticationResult, ClientAuthErrorMessage, ClientConfigurationErrorMessage, SilentFlowRequest, RefreshTokenEntity, AccountEntity, ClientConfiguration, CacheManager } from "../../src";
-=======
 import { AccountEntity } from "../../src/cache/entities/AccountEntity";
 import { RefreshTokenEntity } from "../../src/cache/entities/RefreshTokenEntity";
 import { AuthenticationResult } from "../../src/response/AuthenticationResult";
@@ -27,7 +24,6 @@
 import { SilentFlowRequest } from "../../src/request/SilentFlowRequest";
 import { ClientAuthErrorMessage } from "../../src/error/ClientAuthError";
 import { ClientConfigurationErrorMessage } from "../../src/error/ClientConfigurationError";
->>>>>>> dd873a6c
 
 const testAccountEntity: AccountEntity = new AccountEntity();
 testAccountEntity.homeAccountId = `${TEST_DATA_CLIENT_INFO.TEST_UID}.${TEST_DATA_CLIENT_INFO.TEST_UTID}`;
@@ -69,21 +65,12 @@
     describe("acquireToken APIs", () => {
         let config: ClientConfiguration;
         let client: RefreshTokenClient;
-<<<<<<< HEAD
-=======
-
->>>>>>> dd873a6c
         const testAccount: AccountInfo = {
             homeAccountId: `${TEST_DATA_CLIENT_INFO.TEST_UID}.${TEST_DATA_CLIENT_INFO.TEST_UTID}`,
             tenantId: ID_TOKEN_CLAIMS.tid,
             environment: "login.windows.net",
             username: ID_TOKEN_CLAIMS.preferred_username
         };
-<<<<<<< HEAD
-        
-=======
-
->>>>>>> dd873a6c
         beforeEach(async () => {
             sinon.stub(Authority.prototype, <any>"discoverEndpoints").resolves(DEFAULT_OPENID_CONFIG_RESPONSE);
             AUTHENTICATION_RESULT.body.client_info = TEST_DATA_CLIENT_INFO.TEST_DECODED_CLIENT_INFO;
@@ -99,13 +86,8 @@
         afterEach(() => {
             sinon.restore();
         });
-<<<<<<< HEAD
         
         it("acquireToken acquires a token", async () => {            
-=======
-
-        it("acquires a token", async () => {          
->>>>>>> dd873a6c
             const createTokenRequestBodySpy = sinon.spy(RefreshTokenClient.prototype, <any>"createTokenRequestBody");
     
             const config = await ClientTestUtils.createTestClientConfiguration();
@@ -137,30 +119,16 @@
             expect(createTokenRequestBodySpy.returnValues[0]).to.contain(`${AADServerParamKeys.CLAIMS}=${encodeURIComponent(TEST_CONFIG.CLAIMS)}`);
         });
 
-<<<<<<< HEAD
-        it("acquireTokenByRefreshToken refreshes a token", async () => {            
-=======
         it("acquireTokenByRefreshToken refreshes a token", async () => {
->>>>>>> dd873a6c
             const silentFlowRequest: SilentFlowRequest = {
                 scopes: TEST_CONFIG.DEFAULT_GRAPH_SCOPE,
                 account: testAccount
             };
-<<<<<<< HEAD
-    
-=======
-
->>>>>>> dd873a6c
             const expectedRefreshRequest: RefreshTokenRequest = {
                 ...silentFlowRequest,
                 refreshToken: testRefreshTokenEntity.secret
             };
             const refreshTokenClientSpy = sinon.stub(RefreshTokenClient.prototype, "acquireToken");
-<<<<<<< HEAD
-    
-=======
-
->>>>>>> dd873a6c
             await client.acquireTokenByRefreshToken(silentFlowRequest);
             expect(refreshTokenClientSpy.calledWith(expectedRefreshRequest)).to.be.true;
         });
