--- conflicted
+++ resolved
@@ -30,11 +30,6 @@
             accessTokens: [],
             refreshTokens: []
         };
-<<<<<<< HEAD
-        
-=======
-
->>>>>>> e761a960
         Object.keys(storage).forEach(async key => {
             if (key.includes("idtoken") && BrowserCacheUtils.validateToken(storage[key], "IdToken")) {
                 tokenKeys.idTokens.push(key);
@@ -61,13 +56,8 @@
         ) {
             return false;
         }
-<<<<<<< HEAD
             
         if (tokenType === "IdToken" && typeof(tokenVal.realm) !== "string") {
-=======
-
-        if (tokenType === "IdToken" && !BrowserCacheUtils.validateStringField(tokenVal.realm)) {
->>>>>>> e761a960
             return false;
         } else if (tokenType === "AccessToken") {
             if (
@@ -79,17 +69,10 @@
                 return false;
             }
         }
-<<<<<<< HEAD
-                
-        return true;
-    }
-            
-=======
 
         return true;
     }
 
->>>>>>> e761a960
     static validateStringField(field: any): boolean {
         return typeof(field) === "string" && field.length > 0;
     }
@@ -99,13 +82,8 @@
 
         return accessTokenKeys.some((key) => {
             const tokenVal = JSON.parse(storage[key]);
-<<<<<<< HEAD
-            const tokenScopes = tokenVal.target.split(" ");
-            
-=======
             const tokenScopes = tokenVal.target.toLowerCase().split(" ");
 
->>>>>>> e761a960
             return scopes.every((scope) => {
                 return tokenScopes.includes(scope.toLowerCase());
             });
@@ -132,11 +110,6 @@
         if (Object.keys(storage).includes(accountKey)) {
             return JSON.parse(storage[accountKey]);
         }
-<<<<<<< HEAD
-        
-=======
-
->>>>>>> e761a960
         return null;
     }
 
