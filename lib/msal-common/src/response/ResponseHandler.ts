--- conflicted
+++ resolved
@@ -23,12 +23,8 @@
 import { InteractionRequiredAuthError } from "../error/InteractionRequiredAuthError";
 import { CacheRecord } from "../cache/entities/CacheRecord";
 import { CacheHelper } from "../cache/utils/CacheHelper";
-<<<<<<< HEAD
 import { TrustedAuthority } from "../authority/TrustedAuthority";
-=======
-import { EnvironmentAliases, PreferredCacheEnvironment } from "../utils/Constants";
 import { CacheManager } from "../cache/CacheManager";
->>>>>>> 25d53dab
 
 /**
  * Class that handles response parsing.
