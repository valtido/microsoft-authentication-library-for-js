--- conflicted
+++ resolved
@@ -41,143 +41,7 @@
      * @param {@link (Configuration:type)} configuration object for the MSAL PublicClientApplication instance
      */
     constructor(configuration: Configuration) {
-<<<<<<< HEAD
-        // Set the configuration.
-        this.config = buildConfiguration(configuration);
-
-        // Initialize the crypto class.
-        this.browserCrypto = new CryptoOps();
-
-        // Initialize the network module class.
-        this.networkClient = this.config.system.networkClient;
-
-        // Initialize the browser storage class.
-        this.browserStorage = new BrowserStorage(this.config.auth.clientId, this.config.cache);
-
-        // Initialize default authority instance
-        B2cAuthority.setKnownAuthorities(this.config.auth.knownAuthorities);
-
-        this.defaultAuthorityPromise = AuthorityFactory.createDiscoveredInstance(this.config.auth.authority, this.networkClient, true);
-
-        // Check for hash and save response promise
-        this.tokenExchangePromise = this.handleRedirectResponse();
-    }
-
-    // #region Redirect Flow
-
-    /**
-     * WARNING: This function will be deprecated soon.
-     * Process any redirect-related data and send back the success or error object.
-     * IMPORTANT: Please do not use this function when using the popup APIs, as it may break the response handling
-     * in the main window.
-     *
-     * @param {@link (AuthCallback:type)} authCallback - Callback which contains
-     * an AuthError object, containing error data from either the server
-     * or the library, depending on the origin of the error, or the AuthResponse object
-     * containing data from the server (returned with a null or non-blocking error).
-     */
-    async handleRedirectCallback(authCallback: AuthCallback): Promise<void> {
-        console.warn("handleRedirectCallback will be deprecated upon release of msal-browser@v2.0.0. Please transition to using handleRedirectPromise().");
-        // Check whether callback object was passed.
-        if (!authCallback) {
-            throw BrowserConfigurationAuthError.createInvalidCallbackObjectError(authCallback);
-        }
-
-        // Check if we need to navigate, otherwise handle hash
-        try {
-            const tokenResponse = await this.tokenExchangePromise;
-            if (tokenResponse) {
-                authCallback(null, tokenResponse);
-            }
-        } catch (err) {
-            authCallback(err);
-        }
-    }
-
-    /**
-     * Event handler function which allows users to fire events after the PublicClientApplication object
-     * has loaded during redirect flows. This should be invoked on all page loads involved in redirect
-     * auth flows.
-     * @returns token response or null. If the return value is null, then no auth redirect was detected.
-     */
-    async handleRedirectPromise(): Promise<AuthenticationResult | null> {
-        return this.tokenExchangePromise;
-    }
-
-    /**
-     * Checks if navigateToLoginRequestUrl is set, and:
-     * - if true, performs logic to cache and navigate
-     * - if false, handles hash string and parses response
-     */
-    private async handleRedirectResponse(): Promise<AuthenticationResult> {
-        // Get current location hash from window or cache.
-        const {location: {hash}} = window;
-        const cachedHash = this.browserStorage.getItem(this.browserStorage.generateCacheKey(TemporaryCacheKeys.URL_HASH), CacheSchemaType.TEMPORARY) as string;
-        const isResponseHash = UrlString.hashContainsKnownProperties(hash);
-
-        const loginRequestUrl = this.browserStorage.getItem(this.browserStorage.generateCacheKey(TemporaryCacheKeys.ORIGIN_URI), CacheSchemaType.TEMPORARY) as string;
-        const currentUrl = BrowserUtils.getCurrentUri();
-        if (loginRequestUrl === currentUrl) {
-            // We don't need to navigate - check for hash and prepare to process
-            if (isResponseHash) {
-                BrowserUtils.clearHash();
-                return this.handleHash(hash);
-            } else {
-                // Loaded page with no valid hash - pass in the value retrieved from cache, or null/empty string
-                return this.handleHash(cachedHash);
-            }
-        }
-
-        if (this.config.auth.navigateToLoginRequestUrl && isResponseHash && !BrowserUtils.isInIframe()) {
-            // Returned from authority using redirect - need to perform navigation before processing response
-            const hashKey = this.browserStorage.generateCacheKey(TemporaryCacheKeys.URL_HASH);
-            this.browserStorage.setItem(hashKey, hash, CacheSchemaType.TEMPORARY);
-
-            if (StringUtils.isEmpty(loginRequestUrl) || loginRequestUrl === "null") {
-                // Redirect to home page if login request url is null (real null or the string null)
-                console.warn("Unable to get valid login request url from cache, redirecting to home page");
-                BrowserUtils.navigateWindow("/", true);
-            } else {
-                // Navigate to target url
-                BrowserUtils.navigateWindow(loginRequestUrl, true);
-            }
-            return null;
-        }
-
-        if (!isResponseHash) {
-            // Loaded page with no valid hash - pass in the value retrieved from cache, or null/empty string
-            return this.handleHash(cachedHash);
-        }
-
-        if (!this.config.auth.navigateToLoginRequestUrl) {
-            // We don't need to navigate - check for hash and prepare to process
-            BrowserUtils.clearHash();
-            return this.handleHash(hash);
-        }
-
-        return null;
-    }
-
-    /**
-	 * Checks if hash exists and handles in window. Otherwise, cancel any current requests and continue.
-	 * @param responseHash
-	 * @param interactionHandler
-	 */
-    private async handleHash(responseHash: string): Promise<AuthenticationResult> {
-        const currentAuthority = this.browserStorage.getCachedAuthority();
-        const authClient = await this.createAuthCodeClient(currentAuthority);
-        const interactionHandler = new RedirectHandler(authClient, this.browserStorage);
-        if (!StringUtils.isEmpty(responseHash)) {
-            // Hash contains known properties - handle and return in callback
-            return interactionHandler.handleCodeResponse(responseHash, this.networkClient, this.browserCrypto);
-        }
-
-        // There is no hash - assume we are in clean state and clear any current request data.
-        this.browserStorage.cleanRequest();
-        return null;
-=======
         super(configuration);
->>>>>>> 08d18f9d
     }
 
     /**
@@ -210,85 +74,9 @@
      * @param {@link (SilentRequest:type)} 
      * @returns {Promise.<AuthenticationResult>} - a promise that is fulfilled when this function has completed, or rejected if an error was raised. Returns the {@link AuthResponse} object
      */
-<<<<<<< HEAD
-    async acquireTokenPopup(request: AuthorizationUrlRequest): Promise<AuthenticationResult> {
-        try {
-            // Preflight request
-            const validRequest: AuthorizationUrlRequest = this.preflightRequest(request);
-
-            // Create auth code request and generate PKCE params
-            const authCodeRequest: AuthorizationCodeRequest = await this.generateAuthorizationCodeRequest(validRequest);
-
-            // Initialize the client
-            const authClient: AuthorizationCodeClient = await this.createAuthCodeClient(request.authority);
-
-            // Create acquire token url.
-            const navigateUrl = await authClient.getAuthCodeUrl(validRequest);
-
-            // Acquire token with popup
-            return await this.popupTokenHelper(navigateUrl, authCodeRequest, authClient);
-        } catch (e) {
-            this.browserStorage.cleanRequest();
-            throw e;
-        }
-    }
-
-    /**
-     * Helper which acquires an authorization code with a popup from given url, and exchanges the code for a set of OAuth tokens.
-     * @param navigateUrl
-     */
-    private async popupTokenHelper(navigateUrl: string, authCodeRequest: AuthorizationCodeRequest, authClient: AuthorizationCodeClient): Promise<AuthenticationResult> {
-        // Create popup interaction handler.
-        const interactionHandler = new PopupHandler(authClient, this.browserStorage);
-        // Show the UI once the url has been created. Get the window handle for the popup.
-        const popupWindow: Window = interactionHandler.initiateAuthRequest(navigateUrl, authCodeRequest);
-        // Monitor the window for the hash. Return the string value and close the popup when the hash is received. Default timeout is 60 seconds.
-        const hash = await interactionHandler.monitorWindowForHash(popupWindow, this.config.system.windowHashTimeout, navigateUrl);
-        // Handle response from hash string.
-        return await interactionHandler.handleCodeResponse(hash, this.networkClient);
-    }
-
-    // #endregion
-
-    // #region Silent Flow
-
-    /**
-     * This function uses a hidden iframe to fetch an authorization code from the eSTS. There are cases where this may not work:
-     * - Any browser using a form of Intelligent Tracking Prevention
-     * - If there is not an established session with the service
-     *
-     * In these cases, the request must be done inside a popup or full frame redirect.
-     *
-     * For the cases where interaction is required, you cannot send a request with prompt=none.
-     *
-     * If your refresh token has expired, you can use this function to fetch a new set of tokens silently as long as
-     * you session on the server still exists.
-     * @param {@link AuthorizationUrlRequest}
-     *
-     * To renew idToken, please pass clientId as the only scope in the Authentication Parameters.
-     * @returns {Promise.<AuthenticationResult>} - a promise that is fulfilled when this function has completed, or rejected if an error was raised. Returns the {@link AuthResponse} object
-     */
-    async ssoSilent(request: AuthorizationUrlRequest): Promise<AuthenticationResult> {
-        // block the reload if it occurred inside a hidden iframe
-        BrowserUtils.blockReloadInHiddenIframes();
-
-        // Check that we have some SSO data
-        if (StringUtils.isEmpty(request.loginHint)) {
-            throw BrowserAuthError.createSilentSSOInsufficientInfoError();
-        }
-
-        // Check that prompt is set to none, throw error if it is set to anything else.
-        if (request.prompt && request.prompt !== PromptValue.NONE) {
-            throw BrowserAuthError.createSilentPromptValueError(request.prompt);
-        }
-
-        // Create silent request
-        const silentRequest: AuthorizationUrlRequest = this.initializeRequest({
-=======
     async acquireTokenSilent(request: SilentRequest): Promise<AuthenticationResult> {
         this.preflightBrowserEnvironmentCheck(InteractionType.Silent);
         const silentRequest: SilentFlowRequest = {
->>>>>>> 08d18f9d
             ...request,
             ...this.initializeBaseRequest(request)
         };
@@ -311,269 +99,4 @@
             }
         }
     }
-<<<<<<< HEAD
-
-    /**
-     * Helper which acquires an authorization code silently using a hidden iframe from given url
-     * using the scopes requested as part of the id, and exchanges the code for a set of OAuth tokens.
-     * @param navigateUrl
-     * @param userRequestScopes
-     */
-    private async silentTokenHelper(navigateUrl: string, authCodeRequest: AuthorizationCodeRequest, authClient: AuthorizationCodeClient, userRequestScopes: string): Promise<AuthenticationResult> {
-        try {
-            // Create silent handler
-            const silentHandler = new SilentHandler(authClient, this.browserStorage, this.config.system.loadFrameTimeout);
-            // Get the frame handle for the silent request
-            const msalFrame = await silentHandler.initiateAuthRequest(navigateUrl, authCodeRequest, userRequestScopes);
-            // Monitor the window for the hash. Return the string value and close the popup when the hash is received. Default timeout is 60 seconds.
-            const hash = await silentHandler.monitorFrameForHash(msalFrame, this.config.system.iframeHashTimeout, navigateUrl);
-            // Handle response from hash string.
-            return await silentHandler.handleCodeResponse(hash, this.networkClient);
-        } catch (e) {
-            throw e;
-        }
-    }
-
-    // #endregion
-
-    // #region Logout
-
-    /**
-     * Use to log out the current user, and redirect the user to the postLogoutRedirectUri.
-     * Default behaviour is to redirect the user to `window.location.href`.
-     * @param logoutRequest 
-     */
-    logout(logoutRequest: EndSessionRequest): void {
-        const validLogoutRequest = this.generateLogoutRequest(logoutRequest);
-        this.createAuthCodeClient(logoutRequest.authority).then((authClient: AuthorizationCodeClient) => {
-            // create logout string and navigate user window to logout. Auth module will clear cache.
-            const logoutUri: string = authClient.getLogoutUri(validLogoutRequest);
-            BrowserUtils.navigateWindow(logoutUri);
-        });
-    }
-
-    // #endregion
-
-    // #region Getters and setters
-
-    /**
-     *
-     * Use to get the redirect uri configured in MSAL or null.
-     * Evaluates redirectUri if its a function, otherwise simply returns its value.
-     * @returns {string} redirect URL
-     *
-     */
-    public getRedirectUri(): string {
-        if (this.config.auth.redirectUri) {
-            if (typeof this.config.auth.redirectUri === "function") {
-                return this.config.auth.redirectUri();
-            } else {
-                return this.config.auth.redirectUri;
-            }
-        }
-        // This should never throw unless window.location.href is returning empty.
-        throw BrowserConfigurationAuthError.createRedirectUriEmptyError();
-    }
-
-    /**
-     * Use to get the post logout redirect uri configured in MSAL or null.
-     * Evaluates postLogoutredirectUri if its a function, otherwise simply returns its value.
-     *
-     * @returns {string} post logout redirect URL
-     */
-    public getPostLogoutRedirectUri(): string {
-        if (this.config.auth.postLogoutRedirectUri) {
-            if (typeof this.config.auth.postLogoutRedirectUri === "function") {
-                return this.config.auth.postLogoutRedirectUri();
-            } else {
-                return this.config.auth.postLogoutRedirectUri;
-            }
-        }
-        // This should never throw unless window.location.href is returning empty.
-        throw BrowserConfigurationAuthError.createPostLogoutRedirectUriEmptyError();
-    }
-
-    /**
-     * Returns all accounts that MSAL currently has data for.
-     * (the account object is created at the time of successful login)
-     * or null when no state is found
-     * @returns {@link IAccount[]} - Array of account objects in cache
-     */
-    public getAllAccounts(): AccountInfo[] {
-        return this.browserStorage.getAllAccounts();
-    }
-
-    /**
-     * Returns the signed in account matching username.
-     * (the account object is created at the time of successful login)
-     * or null when no state is found
-     * @returns {@link IAccount} - the account object stored in MSAL
-     */
-    public getAccountByUsername(userName: string): AccountInfo {
-        const allAccounts = this.getAllAccounts();
-        return allAccounts.filter(accountObj => accountObj.username === userName)[0];
-    }
-
-    // #endregion
-
-    // #region Helpers
-
-    /**
-     * Helper to check whether interaction is in progress.
-     */
-    private interactionInProgress(): boolean {
-        // Check whether value in cache is present and equal to expected value
-        return (this.browserStorage.getItem(this.browserStorage.generateCacheKey(BrowserConstants.INTERACTION_STATUS_KEY), CacheSchemaType.TEMPORARY) as string) === BrowserConstants.INTERACTION_IN_PROGRESS_VALUE;
-    }
-
-    /**
-     * Creates an Authorization Code Client with the given authority, or the default authority.
-     * @param authorityUrl 
-     */
-    private async createAuthCodeClient(authorityUrl?: string): Promise<AuthorizationCodeClient> {
-        // Create auth module.
-        const clientConfig = await this.getClientConfiguration(authorityUrl);
-        return new AuthorizationCodeClient(clientConfig);
-    }
-
-    /**
-     * Creates an Silent Flow Client with the given authority, or the default authority.
-     * @param authorityUrl 
-     */
-    private async createSilentFlowClient(authorityUrl?: string): Promise<SilentFlowClient> {
-        // Create auth module.
-        const clientConfig = await this.getClientConfiguration(authorityUrl);
-        return new SilentFlowClient(clientConfig);
-    }
-
-    /**
-     * Creates a Client Configuration object with the given authority, or the default authority.
-     * @param authorityUri 
-     */
-    private async getClientConfiguration(authorityUri?: string): Promise<ClientConfiguration> {
-        const defaultAuthority = await this.defaultAuthorityPromise;
-        const shouldCreateAuthority = !!authorityUri && authorityUri !== defaultAuthority.canonicalAuthority;
-        const discoveredAuthority = shouldCreateAuthority ? await AuthorityFactory.createDiscoveredInstance(authorityUri, this.config.system.networkClient) 
-            : defaultAuthority;
-        return {
-            authOptions: {
-                clientId: this.config.auth.clientId,
-                authority: discoveredAuthority,
-                knownAuthorities: this.config.auth.knownAuthorities
-            },
-            systemOptions: {
-                tokenRenewalOffsetSeconds: this.config.system.tokenRenewalOffsetSeconds,
-                telemetry: this.config.system.telemetry
-            },
-            loggerOptions: {
-                loggerCallback: this.config.system.loggerOptions.loggerCallback,
-                piiLoggingEnabled: this.config.system.loggerOptions.piiLoggingEnabled
-            },
-            cryptoInterface: this.browserCrypto,
-            networkInterface: this.networkClient,
-            storageInterface: this.browserStorage,
-            libraryInfo: {
-                sku: BrowserConstants.MSAL_SKU,
-                version: version,
-                cpu: "",
-                os: ""
-            }
-        };
-    }
-
-    /**
-     * Helper to validate app environment before making a request.
-     */
-    private preflightRequest(request: AuthorizationUrlRequest): AuthorizationUrlRequest {
-        // block the reload if it occurred inside a hidden iframe
-        BrowserUtils.blockReloadInHiddenIframes();
-
-        // Check if interaction is in progress. Throw error if true.
-        if (this.interactionInProgress()) {
-            throw BrowserAuthError.createInteractionInProgressError();
-        }
-        
-        return this.initializeRequest(request);
-    }
-
-    /**
-     * Helper to initialize required request parameters.
-     * @param request
-     */
-    private initializeRequest(request: AuthorizationUrlRequest): AuthorizationUrlRequest {
-        const validatedRequest: AuthorizationUrlRequest = {
-            ...request
-        };
-
-        if (StringUtils.isEmpty(validatedRequest.redirectUri)) {
-            validatedRequest.redirectUri = this.getRedirectUri();
-        }
-
-        // Check for ADAL SSO
-        if (StringUtils.isEmpty(validatedRequest.loginHint)) {
-            // Only check for adal token if no SSO params are being used
-            const adalIdTokenString = this.browserStorage.getItem(PersistentCacheKeys.ADAL_ID_TOKEN, CacheSchemaType.TEMPORARY) as string;
-            if (!StringUtils.isEmpty(adalIdTokenString)) {
-                const adalIdToken = new IdToken(adalIdTokenString, this.browserCrypto);
-                this.browserStorage.removeItem(PersistentCacheKeys.ADAL_ID_TOKEN);
-                if (adalIdToken.claims && adalIdToken.claims.upn) {
-                    validatedRequest.loginHint = adalIdToken.claims.upn;
-                }
-            }
-        }
-
-        validatedRequest.state = ProtocolUtils.setRequestState(
-            (request && request.state) || "",
-            this.browserCrypto
-        );
-
-        validatedRequest.correlationId = (request && request.correlationId) || this.browserCrypto.createNewGuid();
-
-        if (StringUtils.isEmpty(validatedRequest.nonce)) {
-            validatedRequest.nonce = this.browserCrypto.createNewGuid();
-        }
-        
-        validatedRequest.responseMode = ResponseMode.FRAGMENT;
-
-        this.browserStorage.updateCacheEntries(validatedRequest.state, validatedRequest.nonce, validatedRequest.authority || this.config.auth.authority);
-
-        return validatedRequest;
-    }
-
-    /**
-     * Generates a request that will contain the openid and profile scopes.
-     * @param request 
-     */
-    private generateLoginRequest(request: AuthorizationUrlRequest): AuthorizationUrlRequest {
-        return {
-            ...request,
-            scopes: [...request.scopes, Constants.OPENID_SCOPE, Constants.PROFILE_SCOPE]
-        };
-    }
-
-    private async generateAuthorizationCodeRequest(request: AuthorizationUrlRequest): Promise<AuthorizationCodeRequest> {
-        const generatedPkceParams = await this.browserCrypto.generatePkceCodes();
-
-        const authCodeRequest: AuthorizationCodeRequest = {
-            ...request,
-            code: "",
-            codeVerifier: generatedPkceParams.verifier
-        };
-
-        request.codeChallenge = generatedPkceParams.challenge;
-        request.codeChallengeMethod = Constants.S256_CODE_CHALLENGE_METHOD;
-
-        return authCodeRequest;
-    }
-
-    private generateLogoutRequest(logoutRequest: EndSessionRequest): EndSessionRequest {
-        return {
-            ...logoutRequest,
-            postLogoutRedirectUri: logoutRequest.postLogoutRedirectUri || this.getPostLogoutRedirectUri()
-        };
-    }
-
-    // #endregion
-=======
->>>>>>> 08d18f9d
 }