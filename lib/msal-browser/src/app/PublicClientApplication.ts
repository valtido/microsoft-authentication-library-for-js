--- conflicted
+++ resolved
@@ -2,7 +2,6 @@
  * Copyright (c) Microsoft Corporation. All rights reserved.
  * Licensed under the MIT License.
  */
-<<<<<<< HEAD
 import {
     Account,
     SPAClient,
@@ -17,10 +16,8 @@
     ServerError,
     Authority,
     AuthorityFactory,
+    InteractionRequiredAuthError
 } from "@azure/msal-common";
-=======
-import { Account, SPAClient, AuthenticationParameters, INetworkModule, TokenResponse, UrlString, TemporaryCacheKeys, TokenRenewParameters, StringUtils, PromptValue, ServerError, InteractionRequiredAuthError } from "@azure/msal-common";
->>>>>>> ba66362a
 import { Configuration, buildConfiguration } from "../config/Configuration";
 import { BrowserStorage } from "../cache/BrowserStorage";
 import { CryptoOps } from "../crypto/CryptoOps";
@@ -170,7 +167,7 @@
      * auth flows.
      * @returns token response or null. If the return value is null, then no auth redirect was detected.
      */
-    async handleRedirectPromise(): Promise<TokenResponse|null> {
+    async handleRedirectPromise(): Promise<TokenResponse | null> {
         return this.tokenExchangePromise;
     }
 
@@ -181,7 +178,7 @@
      */
     private async handleRedirectResponse(): Promise<TokenResponse> {
         // Get current location hash from window or cache.
-        const { location: { hash } } = window;
+        const {location: {hash}} = window;
         const cachedHash = this.browserStorage.getItem(TemporaryCacheKeys.URL_HASH);
         const isResponseHash = UrlString.hashContainsKnownProperties(hash);
 
@@ -461,7 +458,7 @@
             const hash = await silentHandler.monitorFrameForHash(msalFrame, this.config.system.iframeHashTimeout, navigateUrl);
             // Handle response from hash string.
             return await silentHandler.handleCodeResponse(hash);
-        } catch(e) {
+        } catch (e) {
             throw e;
         }
     }
