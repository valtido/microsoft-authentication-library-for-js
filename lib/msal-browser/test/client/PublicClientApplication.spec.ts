import * as Mocha from "mocha";
import chai from "chai";
import chaiAsPromised from "chai-as-promised";

chai.use(chaiAsPromised);
const expect = chai.expect;
import sinon from "sinon";
import { PublicClientApplication } from "../../src/app/PublicClientApplication";
import { TEST_CONFIG, TEST_URIS, TEST_HASHES, TEST_TOKENS, TEST_DATA_CLIENT_INFO, TEST_TOKEN_LIFETIMES, RANDOM_TEST_GUID, DEFAULT_OPENID_CONFIG_RESPONSE, testNavUrl, testLogoutUrl } from "../utils/StringConstants";
<<<<<<< HEAD
import { AuthError, ServerError, LogLevel, Constants, TokenResponse, Account, IdTokenClaims, SPAClient, PromptValue, AuthenticationResult, AuthorizationCodeRequest, AuthorizationUrlRequest, IdToken, PersistentCacheKeys } from "@azure/msal-common";
=======
import { AuthError, ServerError, LogLevel, Constants, TokenResponse, Account, IdTokenClaims, SPAClient, PromptValue, AuthenticationResult, AuthorizationCodeRequest, AuthorizationUrlRequest, IdToken, PersistentCacheKeys, TokenRenewParameters, ClientAuthErrorMessage } from "@azure/msal-common";
>>>>>>> 8110ebab
import { AuthCallback } from "../../src/types/AuthCallback";
import { BrowserConfigurationAuthErrorMessage, BrowserConfigurationAuthError } from "../../src/error/BrowserConfigurationAuthError";
import { BrowserUtils } from "../../src/utils/BrowserUtils";
import { BrowserConstants, TemporaryCacheKeys } from "../../src/utils/BrowserConstants";
import { Base64Encode } from "../../src/encode/Base64Encode";
import { XhrClient } from "../../src/network/XhrClient";
import { BrowserAuthErrorMessage, BrowserAuthError } from "../../src/error/BrowserAuthError";
import { RedirectHandler } from "../../src/interaction_handler/RedirectHandler";
import { PopupHandler } from "../../src/interaction_handler/PopupHandler";
import { SilentHandler } from "../../src/interaction_handler/SilentHandler";
import { BrowserStorage } from "../../src/cache/BrowserStorage";
<<<<<<< HEAD
=======
import { CryptoOps } from "../../src/crypto/CryptoOps";
>>>>>>> 8110ebab

describe("PublicClientApplication.ts Class Unit Tests", () => {

    const testLoggerCallback = (level: LogLevel, message: string, containsPii: boolean): void => {
        if (containsPii) {
            console.log(`Log level: ${level} Message: ${message}`);
        }
    };

    const authCallback: AuthCallback = (authErr: AuthError, response: AuthenticationResult) => {
        if (authErr) {
            expect(authErr instanceof AuthError, `${authErr}`).to.be.true;
        } else if (response) {
            console.log(response);
        } else {
            console.log("This shouldn't print, check the test");
        }
	};
	
	const cacheConfig = {
		cacheLocation: BrowserConstants.CACHE_LOCATION_SESSION,
		storeAuthStateInCookie: false
	};

    let pca: PublicClientApplication;
    beforeEach(() => {
        pca = new PublicClientApplication({
            auth: {
                clientId: TEST_CONFIG.MSAL_CLIENT_ID
            }
        });
    });

    afterEach(() => {
        sinon.restore();
        window.location.hash = "";
        window.sessionStorage.clear();
        window.localStorage.clear();
    });

    describe("Constructor tests", () => {

        it("passes null check", () => {
            expect(pca).to.be.not.null;
            expect(pca instanceof PublicClientApplication).to.be.true;
        });

        it("navigates and caches hash if navigateToLoginRequestUri is true", () => {
            window.location.hash = TEST_HASHES.TEST_SUCCESS_CODE_HASH;
            window.sessionStorage.setItem(`${Constants.CACHE_PREFIX}.${TEST_CONFIG.MSAL_CLIENT_ID}.${TemporaryCacheKeys.ORIGIN_URI}`, TEST_URIS.TEST_REDIR_URI);
            sinon.stub(BrowserUtils, "getCurrentUri").returns("notAUri");
            sinon.stub(BrowserUtils, "navigateWindow").callsFake((urlNavigate: string, noHistory?: boolean) => {
                expect(noHistory).to.be.true;
                expect(urlNavigate).to.be.eq(TEST_URIS.TEST_REDIR_URI);
            });
            pca = new PublicClientApplication({
                auth: {
                    clientId: TEST_CONFIG.MSAL_CLIENT_ID
                }
            });
            expect(window.sessionStorage.getItem(`${Constants.CACHE_PREFIX}.${TEST_CONFIG.MSAL_CLIENT_ID}.${TemporaryCacheKeys.URL_HASH}`)).to.be.eq(TEST_HASHES.TEST_SUCCESS_CODE_HASH);
        });

        it("ADFS authority throws error", () => {

            expect(() =>{
                new PublicClientApplication({
                    auth: {
                        clientId: TEST_CONFIG.MSAL_CLIENT_ID,
                        authority: TEST_CONFIG.ADFS_AUTHORITY
                    }
                });

            }).to.throw(ClientAuthErrorMessage.invalidAuthorityType.desc);

        });
    });

    describe("Redirect Flow Unit tests", () => {

        describe("handleRedirectCallback()", () => {

            it("throws error if callback is not valid", async () => {
                await expect(pca.handleRedirectCallback(null)).rejectedWith(BrowserConfigurationAuthErrorMessage.invalidCallbackObject.desc);
                await expect(pca.handleRedirectCallback(null)).rejectedWith(BrowserConfigurationAuthError);
            });

            it("does nothing if no hash is detected", () => {
                pca.handleRedirectCallback(authCallback);
                expect(window.localStorage.length).to.be.eq(0);
                expect(window.sessionStorage.length).to.be.eq(0);
            });

            it("gets hash from cache and processes response", async () => {
                const b64Encode = new Base64Encode();
                window.sessionStorage.setItem(`${Constants.CACHE_PREFIX}.${TEST_CONFIG.MSAL_CLIENT_ID}.${TemporaryCacheKeys.ORIGIN_URI}`, TEST_URIS.TEST_REDIR_URI);
                window.sessionStorage.setItem(`${Constants.CACHE_PREFIX}.${TEST_CONFIG.MSAL_CLIENT_ID}.${TemporaryCacheKeys.REQUEST_STATE}`, RANDOM_TEST_GUID);
                window.sessionStorage.setItem(`${Constants.CACHE_PREFIX}.${TEST_CONFIG.MSAL_CLIENT_ID}.${TemporaryCacheKeys.URL_HASH}`, TEST_HASHES.TEST_SUCCESS_CODE_HASH);
                window.sessionStorage.setItem(`${Constants.CACHE_PREFIX}.${TEST_CONFIG.MSAL_CLIENT_ID}.${BrowserConstants.INTERACTION_STATUS_KEY}`, BrowserConstants.INTERACTION_IN_PROGRESS_VALUE);
                window.sessionStorage.setItem(`${Constants.CACHE_PREFIX}.${TEST_CONFIG.MSAL_CLIENT_ID}.${TemporaryCacheKeys.NONCE_IDTOKEN}${Constants.RESOURCE_DELIM}${RANDOM_TEST_GUID}`, "123523");
                const testTokenReq: AuthorizationCodeRequest = {
					redirectUri: `${TEST_URIS.DEFAULT_INSTANCE}/`,
					code: "thisIsATestCode",
                    scopes: TEST_CONFIG.DEFAULT_SCOPES,
                    codeVerifier: TEST_CONFIG.TEST_VERIFIER,
                    authority: `${Constants.DEFAULT_AUTHORITY}/`,
                    correlationId: RANDOM_TEST_GUID
                };
                window.sessionStorage.setItem(`${Constants.CACHE_PREFIX}.${TEST_CONFIG.MSAL_CLIENT_ID}.${TemporaryCacheKeys.REQUEST_PARAMS}`, b64Encode.encode(JSON.stringify(testTokenReq)));
                const testServerTokenResponse = {
                    headers: null,
                    status: 200,
                    body: {
                        token_type: TEST_CONFIG.TOKEN_TYPE_BEARER,
                        scope: TEST_CONFIG.DEFAULT_SCOPES.join(" "),
                        expires_in: TEST_TOKEN_LIFETIMES.DEFAULT_EXPIRES_IN,
                        ext_expires_in: TEST_TOKEN_LIFETIMES.DEFAULT_EXPIRES_IN,
                        access_token: TEST_TOKENS.ACCESS_TOKEN,
                        refresh_token: TEST_TOKENS.REFRESH_TOKEN,
                        id_token: TEST_TOKENS.IDTOKEN_V2
                    }
                };
                const testIdTokenClaims: IdTokenClaims = {
                    "ver": "2.0",
                    "iss": "https://login.microsoftonline.com/9188040d-6c67-4c5b-b112-36a304b66dad/v2.0",
                    "sub": "AAAAAAAAAAAAAAAAAAAAAIkzqFVrSaSaFHy782bbtaQ",
                    "name": "Abe Lincoln",
                    "preferred_username": "AbeLi@microsoft.com",
                    "oid": "00000000-0000-0000-66f3-3332eca7ea81",
                    "tid": "3338040d-6c67-4c5b-b112-36a304b66dad",
                    "nonce": "123523",
                };
                const testAccount = new Account(testIdTokenClaims.oid, TEST_DATA_CLIENT_INFO.TEST_HOME_ACCOUNT_ID, testIdTokenClaims, TEST_TOKENS.IDTOKEN_V2);
                const testTokenResponse: TokenResponse = {
                    uniqueId: testIdTokenClaims.oid,
                    tenantId: testIdTokenClaims.tid,
                    scopes: TEST_CONFIG.DEFAULT_SCOPES,
                    tokenType: TEST_CONFIG.TOKEN_TYPE_BEARER,
                    idToken: testServerTokenResponse.body.id_token,
                    idTokenClaims: testIdTokenClaims,
                    accessToken: testServerTokenResponse.body.access_token,
                    refreshToken: testServerTokenResponse.body.refresh_token,
                    expiresOn: new Date(Date.now() + (testServerTokenResponse.body.expires_in * 1000)),
                    account: testAccount,
                    userRequestState: ""
                };
                sinon.stub(XhrClient.prototype, "sendGetRequestAsync").resolves(DEFAULT_OPENID_CONFIG_RESPONSE);
                sinon.stub(XhrClient.prototype, "sendPostRequestAsync").resolves(testServerTokenResponse);
                pca = new PublicClientApplication({
                    auth: {
                        clientId: TEST_CONFIG.MSAL_CLIENT_ID
                    }
                });

                await pca.handleRedirectCallback((authErr: AuthError, tokenResponse: TokenResponse) => {
                    if (authErr) {
                        console.log(authErr);
                        return;
                    }
                    expect(tokenResponse.uniqueId).to.be.eq(testTokenResponse.uniqueId);
                    expect(tokenResponse.tenantId).to.be.eq(testTokenResponse.tenantId);
                    expect(tokenResponse.scopes).to.be.deep.eq(testTokenResponse.scopes);
                    expect(tokenResponse.tokenType).to.be.eq(testTokenResponse.tokenType);
                    expect(tokenResponse.idToken).to.be.eq(testTokenResponse.idToken);
                    expect(tokenResponse.idTokenClaims).to.be.contain(testTokenResponse.idTokenClaims);
                    expect(tokenResponse.accessToken).to.be.eq(testTokenResponse.accessToken);
                    expect(tokenResponse.refreshToken).to.be.eq(testTokenResponse.refreshToken);
                    expect(testTokenResponse.expiresOn.getMilliseconds() >= tokenResponse.expiresOn.getMilliseconds()).to.be.true;
                    expect(tokenResponse.account.accountIdentifier).to.be.deep.eq(testTokenResponse.account.accountIdentifier);
                    expect(tokenResponse.account.environment).to.be.deep.eq(testTokenResponse.account.environment);
                    expect(tokenResponse.account.homeAccountIdentifier).to.be.deep.eq(testTokenResponse.account.homeAccountIdentifier);
                    expect(tokenResponse.account.idToken).to.be.deep.eq(testTokenResponse.account.idToken);
                    expect(tokenResponse.account.idTokenClaims).to.be.contain(testTokenResponse.account.idTokenClaims);
                    expect(tokenResponse.account.name).to.be.deep.eq(testTokenResponse.account.name);
                    expect(tokenResponse.account.sid).to.be.deep.eq(testTokenResponse.account.sid);
                    expect(tokenResponse.account.userName).to.be.deep.eq(testTokenResponse.account.userName);
                });
                expect(window.sessionStorage.length).to.be.eq(3);
            });

            it("gets hash from cache and processes error", (done) => {
				const testAuthCodeRequest: AuthorizationCodeRequest = {
					redirectUri: TEST_URIS.TEST_REDIR_URI,
					scopes: ["scope1", "scope2"],
					code: ""
				};
				const browserCrypto = new CryptoOps();
				window.sessionStorage.setItem(`${Constants.CACHE_PREFIX}.${TEST_CONFIG.MSAL_CLIENT_ID}.${TemporaryCacheKeys.REQUEST_PARAMS}`, browserCrypto.base64Encode(JSON.stringify(testAuthCodeRequest)));
                window.sessionStorage.setItem(`${Constants.CACHE_PREFIX}.${TEST_CONFIG.MSAL_CLIENT_ID}.${TemporaryCacheKeys.ORIGIN_URI}`, TEST_URIS.TEST_REDIR_URI);
                window.sessionStorage.setItem(`${Constants.CACHE_PREFIX}.${TEST_CONFIG.MSAL_CLIENT_ID}.${TemporaryCacheKeys.REQUEST_STATE}`, RANDOM_TEST_GUID);
                window.sessionStorage.setItem(`${Constants.CACHE_PREFIX}.${TEST_CONFIG.MSAL_CLIENT_ID}.${TemporaryCacheKeys.URL_HASH}`, TEST_HASHES.TEST_ERROR_HASH);
                window.sessionStorage.setItem(`${Constants.CACHE_PREFIX}.${TEST_CONFIG.MSAL_CLIENT_ID}.${BrowserConstants.INTERACTION_STATUS_KEY}`, BrowserConstants.INTERACTION_IN_PROGRESS_VALUE);
<<<<<<< HEAD
                pca = new PublicClientApplication({
                    auth: {
                        clientId: TEST_CONFIG.MSAL_CLIENT_ID
                    }
                });
                pca.handleRedirectCallback((authErr: AuthError, response: AuthenticationResult) => {
                    expect(response).to.be.undefined;
                    expect(authErr instanceof ServerError).to.be.true;
=======

				pca = new PublicClientApplication({
					auth: {
						clientId: TEST_CONFIG.MSAL_CLIENT_ID
					}
				});
				pca.handleRedirectCallback((authErr: AuthError, response: AuthenticationResult) => {
					expect(response).to.be.undefined;
					expect(authErr instanceof ServerError).to.be.true;
					done();
>>>>>>> 8110ebab
                });
            });

            it("processes hash if navigateToLoginRequestUri is false", async () => {
                const b64Encode = new Base64Encode();
                window.location.hash = TEST_HASHES.TEST_SUCCESS_CODE_HASH;
                window.sessionStorage.setItem(`${Constants.CACHE_PREFIX}.${TEST_CONFIG.MSAL_CLIENT_ID}.${TemporaryCacheKeys.ORIGIN_URI}`, TEST_URIS.TEST_REDIR_URI);
                window.sessionStorage.setItem(`${Constants.CACHE_PREFIX}.${TEST_CONFIG.MSAL_CLIENT_ID}.${TemporaryCacheKeys.REQUEST_STATE}`, RANDOM_TEST_GUID);
                window.sessionStorage.setItem(`${Constants.CACHE_PREFIX}.${TEST_CONFIG.MSAL_CLIENT_ID}.${BrowserConstants.INTERACTION_STATUS_KEY}`, BrowserConstants.INTERACTION_IN_PROGRESS_VALUE);
                window.sessionStorage.setItem(`${Constants.CACHE_PREFIX}.${TEST_CONFIG.MSAL_CLIENT_ID}.${TemporaryCacheKeys.NONCE_IDTOKEN}${Constants.RESOURCE_DELIM}${RANDOM_TEST_GUID}`, "123523");
                const testTokenReq: AuthorizationCodeRequest = {
					redirectUri: `${TEST_URIS.DEFAULT_INSTANCE}/`,
					code: "thisIsATestCode",
                    scopes: TEST_CONFIG.DEFAULT_SCOPES,
                    codeVerifier: TEST_CONFIG.TEST_VERIFIER,
                    authority: `${Constants.DEFAULT_AUTHORITY}/`,
                    correlationId: RANDOM_TEST_GUID
                };
                window.sessionStorage.setItem(`${Constants.CACHE_PREFIX}.${TEST_CONFIG.MSAL_CLIENT_ID}.${TemporaryCacheKeys.REQUEST_PARAMS}`, b64Encode.encode(JSON.stringify(testTokenReq)));
                const testServerTokenResponse = {
                    headers: null,
                    status: 200,
                    body: {
                        token_type: TEST_CONFIG.TOKEN_TYPE_BEARER,
                        scope: TEST_CONFIG.DEFAULT_SCOPES.join(" "),
                        expires_in: TEST_TOKEN_LIFETIMES.DEFAULT_EXPIRES_IN,
                        ext_expires_in: TEST_TOKEN_LIFETIMES.DEFAULT_EXPIRES_IN,
                        access_token: TEST_TOKENS.ACCESS_TOKEN,
                        refresh_token: TEST_TOKENS.REFRESH_TOKEN,
                        id_token: TEST_TOKENS.IDTOKEN_V2
                    }
                };
                const testIdTokenClaims: IdTokenClaims = {
                    "ver": "2.0",
                    "iss": "https://login.microsoftonline.com/9188040d-6c67-4c5b-b112-36a304b66dad/v2.0",
                    "sub": "AAAAAAAAAAAAAAAAAAAAAIkzqFVrSaSaFHy782bbtaQ",
                    "name": "Abe Lincoln",
                    "preferred_username": "AbeLi@microsoft.com",
                    "oid": "00000000-0000-0000-66f3-3332eca7ea81",
                    "tid": "3338040d-6c67-4c5b-b112-36a304b66dad",
                    "nonce": "123523",
                };
                const testAccount = new Account(testIdTokenClaims.oid, TEST_DATA_CLIENT_INFO.TEST_HOME_ACCOUNT_ID, testIdTokenClaims, TEST_TOKENS.IDTOKEN_V2);
                const testTokenResponse: TokenResponse = {
                    uniqueId: testIdTokenClaims.oid,
                    tenantId: testIdTokenClaims.tid,
                    scopes: TEST_CONFIG.DEFAULT_SCOPES,
                    tokenType: TEST_CONFIG.TOKEN_TYPE_BEARER,
                    idToken: testServerTokenResponse.body.id_token,
                    idTokenClaims: testIdTokenClaims,
                    accessToken: testServerTokenResponse.body.access_token,
                    refreshToken: testServerTokenResponse.body.refresh_token,
                    expiresOn: new Date(Date.now() + (testServerTokenResponse.body.expires_in * 1000)),
                    account: testAccount,
                    userRequestState: ""
                };
                sinon.stub(XhrClient.prototype, "sendGetRequestAsync").resolves(DEFAULT_OPENID_CONFIG_RESPONSE);
                sinon.stub(XhrClient.prototype, "sendPostRequestAsync").resolves(testServerTokenResponse);
                pca = new PublicClientApplication({
                    auth: {
                        clientId: TEST_CONFIG.MSAL_CLIENT_ID,
                        navigateToLoginRequestUrl: false
                    }
                });
                await pca.handleRedirectCallback((authErr: AuthError, tokenResponse: TokenResponse) => {
                    if (authErr) {
                        console.error(authErr);
                        return;
                    }
                    expect(tokenResponse.uniqueId).to.be.eq(testTokenResponse.uniqueId);
                    expect(tokenResponse.tenantId).to.be.eq(testTokenResponse.tenantId);
                    expect(tokenResponse.scopes).to.be.deep.eq(testTokenResponse.scopes);
                    expect(tokenResponse.tokenType).to.be.eq(testTokenResponse.tokenType);
                    expect(tokenResponse.idToken).to.be.eq(testTokenResponse.idToken);
                    expect(tokenResponse.idTokenClaims).to.be.contain(testTokenResponse.idTokenClaims);
                    expect(tokenResponse.accessToken).to.be.eq(testTokenResponse.accessToken);
                    expect(tokenResponse.refreshToken).to.be.eq(testTokenResponse.refreshToken);
                    expect(testTokenResponse.expiresOn.getMilliseconds() >= tokenResponse.expiresOn.getMilliseconds()).to.be.true;
                    expect(tokenResponse.account.accountIdentifier).to.be.deep.eq(testTokenResponse.account.accountIdentifier);
                    expect(tokenResponse.account.environment).to.be.deep.eq(testTokenResponse.account.environment);
                    expect(tokenResponse.account.homeAccountIdentifier).to.be.deep.eq(testTokenResponse.account.homeAccountIdentifier);
                    expect(tokenResponse.account.idToken).to.be.deep.eq(testTokenResponse.account.idToken);
                    expect(tokenResponse.account.idTokenClaims).to.be.contain(testTokenResponse.account.idTokenClaims);
                    expect(tokenResponse.account.name).to.be.deep.eq(testTokenResponse.account.name);
                    expect(tokenResponse.account.sid).to.be.deep.eq(testTokenResponse.account.sid);
                    expect(tokenResponse.account.userName).to.be.deep.eq(testTokenResponse.account.userName);
                });
                expect(window.sessionStorage.length).to.be.eq(3);
                expect(window.location.hash).to.be.empty;
            });
        });

        describe("loginRedirect", () => {

            it("loginRedirect throws an error if interaction is currently in progress", async () => {
                window.sessionStorage.setItem(`${Constants.CACHE_PREFIX}.${TEST_CONFIG.MSAL_CLIENT_ID}.${BrowserConstants.INTERACTION_STATUS_KEY}`, BrowserConstants.INTERACTION_IN_PROGRESS_VALUE);
<<<<<<< HEAD
                expect(() => pca.loginRedirect(null)).to.throw(BrowserAuthErrorMessage.interactionInProgress.desc);
                expect(() => pca.loginRedirect(null)).to.throw(BrowserAuthError);
=======
				await expect(pca.loginRedirect(null)).to.be.rejectedWith(BrowserAuthErrorMessage.interactionInProgress.desc);
				await expect(pca.loginRedirect(null)).to.be.rejectedWith(BrowserAuthError);
>>>>>>> 8110ebab
            });

            it("loginRedirect navigates to created login url", (done) => {
                sinon.stub(RedirectHandler.prototype, "initiateAuthRequest").callsFake((navigateUrl): Window => {
					expect(navigateUrl).to.be.eq(testNavUrl);
					done();
                    return window;
<<<<<<< HEAD
                });
                await pca.handleRedirectCallback((authErr: AuthError, response: AuthenticationResult) => {
                    console.log(response);
                    console.log(authErr);
                });
                pca.loginRedirect(null);
            });
			
=======
				});
				sinon.stub(CryptoOps.prototype, "generatePkceCodes").resolves({
					challenge: TEST_CONFIG.TEST_CHALLENGE,
					verifier: TEST_CONFIG.TEST_VERIFIER
				});
				sinon.stub(CryptoOps.prototype, "createNewGuid").returns(RANDOM_TEST_GUID);
				const loginRequest: AuthorizationUrlRequest = {
					redirectUri: TEST_URIS.TEST_REDIR_URI,
					scopes: ["user.read", TEST_CONFIG.MSAL_CLIENT_ID]
				};
                pca.loginRedirect(loginRequest);
            });

>>>>>>> 8110ebab
			it("Updates cache entries correctly", async () => {
				const emptyRequest: AuthorizationUrlRequest = {
					redirectUri: TEST_URIS.TEST_REDIR_URI,
					scopes: []
				};
<<<<<<< HEAD
				sinon.stub(BrowserUtils, "navigateWindow").callsFake((urlNavigate: string, noHistory?: boolean) => {
					expect(noHistory).to.be.true;
=======
				sinon.stub(CryptoOps.prototype, "generatePkceCodes").resolves({
					challenge: TEST_CONFIG.TEST_CHALLENGE,
					verifier: TEST_CONFIG.TEST_VERIFIER
				});
				sinon.stub(CryptoOps.prototype, "createNewGuid").returns(RANDOM_TEST_GUID);
				sinon.stub(BrowserUtils, "navigateWindow").callsFake((urlNavigate: string, noHistory?: boolean) => {
					expect(noHistory).to.be.undefined;
>>>>>>> 8110ebab
					expect(urlNavigate).to.be.not.empty;
				});
				const browserStorage = new BrowserStorage(TEST_CONFIG.MSAL_CLIENT_ID, cacheConfig);
				await pca.loginRedirect(emptyRequest);
				expect(browserStorage.getItem(TemporaryCacheKeys.REQUEST_STATE)).to.be.deep.eq(RANDOM_TEST_GUID);
				expect(browserStorage.getItem(`${TemporaryCacheKeys.NONCE_IDTOKEN}|${RANDOM_TEST_GUID}`)).to.be.eq(RANDOM_TEST_GUID);
				expect(browserStorage.getItem(`${TemporaryCacheKeys.AUTHORITY}|${RANDOM_TEST_GUID}`)).to.be.eq(`${Constants.DEFAULT_AUTHORITY}/`);
			});
<<<<<<< HEAD
	
			it("Caches token request correctly", async () => {
				const emptyRequest: AuthorizationUrlRequest = {
					redirectUri: TEST_URIS.TEST_REDIR_URI,
					scopes: []
				};
				await pca.loginRedirect(emptyRequest);
				const browserStorage = new BrowserStorage(TEST_CONFIG.MSAL_CLIENT_ID, cacheConfig);
				const cachedRequest: AuthorizationCodeRequest = JSON.parse(browserStorage.getItem(TemporaryCacheKeys.REQUEST_PARAMS));
=======

			it("Caches token request correctly", async () => {
				const tokenRequest: AuthorizationUrlRequest = {
					redirectUri: TEST_URIS.TEST_REDIR_URI,
					scopes: [TEST_CONFIG.MSAL_CLIENT_ID],
					correlationId: RANDOM_TEST_GUID
				};
				sinon.stub(CryptoOps.prototype, "generatePkceCodes").resolves({
					challenge: TEST_CONFIG.TEST_CHALLENGE,
					verifier: TEST_CONFIG.TEST_VERIFIER
				});
				sinon.stub(CryptoOps.prototype, "createNewGuid").returns(RANDOM_TEST_GUID);
				sinon.stub(BrowserUtils, "navigateWindow").callsFake((urlNavigate: string, noHistory?: boolean) => {
					expect(noHistory).to.be.undefined;
					expect(urlNavigate).to.be.not.empty;
				});
				const browserStorage = new BrowserStorage(TEST_CONFIG.MSAL_CLIENT_ID, cacheConfig);
				const browserCrypto = new CryptoOps();
				await pca.loginRedirect(tokenRequest);
				const cachedRequest: AuthorizationCodeRequest = JSON.parse(browserCrypto.base64Decode(browserStorage.getItem(TemporaryCacheKeys.REQUEST_PARAMS)));
>>>>>>> 8110ebab
				expect(cachedRequest.scopes).to.be.deep.eq([TEST_CONFIG.MSAL_CLIENT_ID]);
				expect(cachedRequest.codeVerifier).to.be.deep.eq(TEST_CONFIG.TEST_VERIFIER);
				expect(cachedRequest.authority).to.be.deep.eq(`${Constants.DEFAULT_AUTHORITY}/`);
				expect(cachedRequest.correlationId).to.be.deep.eq(RANDOM_TEST_GUID);
			});

			it("Cleans cache before error is thrown", async () => {
				const emptyRequest: AuthorizationUrlRequest = {
					redirectUri: TEST_URIS.TEST_REDIR_URI,
					scopes: []
				};
				const browserStorage: BrowserStorage = new BrowserStorage(TEST_CONFIG.MSAL_CLIENT_ID, cacheConfig);
<<<<<<< HEAD
				sinon.stub(SPAClient.prototype, "createLoginUrl").throws("loginUrlError");
				await expect(pca.loginRedirect(emptyRequest)).to.be.rejectedWith("loginUrlError");
=======
				sinon.stub(CryptoOps.prototype, "generatePkceCodes").resolves({
					challenge: TEST_CONFIG.TEST_CHALLENGE,
					verifier: TEST_CONFIG.TEST_VERIFIER
				});
				const loginUrlErr = "loginUrlErr";
				sinon.stub(SPAClient.prototype, "createLoginUrl").throws(new BrowserAuthError(loginUrlErr));
				await expect(pca.loginRedirect(emptyRequest)).to.be.rejectedWith(loginUrlErr);
				await expect(pca.loginRedirect(emptyRequest)).to.be.rejectedWith(BrowserAuthError);
>>>>>>> 8110ebab
				expect(browserStorage.getKeys()).to.be.empty;
			});

			it("Uses adal token from cache if it is present.", async () => {
				const idTokenClaims: IdTokenClaims = {
					"iss": "https://sts.windows.net/fa15d692-e9c7-4460-a743-29f2956fd429/",
					"exp": "1536279024",
					"name": "abeli",
					"nonce": "123523",
					"oid": "05833b6b-aa1d-42d4-9ec0-1b2bb9194438",
					"sub": "5_J9rSss8-jvt_Icu6ueRNL8xXb8LF4Fsg_KooC2RJQ",
					"tid": "fa15d692-e9c7-4460-a743-29f2956fd429",
					"ver": "1.0",
					"upn": "AbeLincoln@contoso.com"
				};
				sinon.stub(IdToken, "extractIdToken").returns(idTokenClaims);
				const browserStorage: BrowserStorage = new BrowserStorage(TEST_CONFIG.MSAL_CLIENT_ID, cacheConfig);
				browserStorage.setItem(PersistentCacheKeys.ADAL_ID_TOKEN, TEST_TOKENS.IDTOKEN_V1);
				const loginUrlSpy = sinon.spy(SPAClient.prototype, "createLoginUrl");
<<<<<<< HEAD
=======
				sinon.stub(CryptoOps.prototype, "generatePkceCodes").resolves({
					challenge: TEST_CONFIG.TEST_CHALLENGE,
					verifier: TEST_CONFIG.TEST_VERIFIER
				});
				sinon.stub(CryptoOps.prototype, "createNewGuid").returns(RANDOM_TEST_GUID);
				sinon.stub(BrowserUtils, "navigateWindow").callsFake((urlNavigate: string, noHistory?: boolean) => {
					expect(noHistory).to.be.undefined;
					expect(urlNavigate).to.be.not.empty;
				});
>>>>>>> 8110ebab
				const emptyRequest: AuthorizationUrlRequest = {
					redirectUri: TEST_URIS.TEST_REDIR_URI,
					scopes: []
				};
				await pca.loginRedirect(emptyRequest);
<<<<<<< HEAD
				emptyRequest.loginHint = idTokenClaims.upn;
				expect(loginUrlSpy.calledWith(emptyRequest)).to.be.true;
=======
				const validatedRequest: AuthorizationUrlRequest = {
					...emptyRequest,
					loginHint: idTokenClaims.upn,
					state: RANDOM_TEST_GUID,
					correlationId: RANDOM_TEST_GUID,
					authority: `${Constants.DEFAULT_AUTHORITY}/`,
					nonce: RANDOM_TEST_GUID,
					codeChallenge: TEST_CONFIG.TEST_CHALLENGE,
					codeChallengeMethod: Constants.S256_CODE_CHALLENGE_METHOD
				};
				expect(loginUrlSpy.calledWith(validatedRequest)).to.be.true;
>>>>>>> 8110ebab
			});
	
			it("Does not use adal token from cache if it is present and SSO params have been given.", async () => {
				const idTokenClaims: IdTokenClaims = {
					"iss": "https://sts.windows.net/fa15d692-e9c7-4460-a743-29f2956fd429/",
					"exp": "1536279024",
					"name": "abeli",
					"nonce": "123523",
					"oid": "05833b6b-aa1d-42d4-9ec0-1b2bb9194438",
					"sub": "5_J9rSss8-jvt_Icu6ueRNL8xXb8LF4Fsg_KooC2RJQ",
					"tid": "fa15d692-e9c7-4460-a743-29f2956fd429",
					"ver": "1.0",
					"upn": "AbeLincoln@contoso.com"
				};
				sinon.stub(IdToken, "extractIdToken").returns(idTokenClaims);
				const browserStorage: BrowserStorage = new BrowserStorage(TEST_CONFIG.MSAL_CLIENT_ID, cacheConfig);
				browserStorage.setItem(PersistentCacheKeys.ADAL_ID_TOKEN, TEST_TOKENS.IDTOKEN_V1);
				const loginUrlSpy = sinon.spy(SPAClient.prototype, "createLoginUrl");
<<<<<<< HEAD
=======
				sinon.stub(CryptoOps.prototype, "generatePkceCodes").resolves({
					challenge: TEST_CONFIG.TEST_CHALLENGE,
					verifier: TEST_CONFIG.TEST_VERIFIER
				});
				sinon.stub(CryptoOps.prototype, "createNewGuid").returns(RANDOM_TEST_GUID);
				sinon.stub(BrowserUtils, "navigateWindow").callsFake((urlNavigate: string, noHistory?: boolean) => {
					expect(noHistory).to.be.undefined;
					expect(urlNavigate).to.be.not.empty;
				});
>>>>>>> 8110ebab
				const loginRequest: AuthorizationUrlRequest = {
					redirectUri: TEST_URIS.TEST_REDIR_URI,
					scopes: [],
					loginHint: "AbeLi@microsoft.com"
				};
				await pca.loginRedirect(loginRequest);
<<<<<<< HEAD
				expect(loginUrlSpy.calledWith(loginRequest)).to.be.true;
=======
				const validatedRequest: AuthorizationUrlRequest = {
					...loginRequest,
					state: RANDOM_TEST_GUID,
					correlationId: RANDOM_TEST_GUID,
					authority: `${Constants.DEFAULT_AUTHORITY}/`,
					nonce: RANDOM_TEST_GUID,
					codeChallenge: TEST_CONFIG.TEST_CHALLENGE,
					codeChallengeMethod: Constants.S256_CODE_CHALLENGE_METHOD
				};
				expect(loginUrlSpy.calledWith(validatedRequest)).to.be.true;
>>>>>>> 8110ebab
			});
        });

        describe("acquireTokenRedirect", () => {

            it("acquireTokenRedirect throws an error if interaction is currently in progress", async () => {
                window.sessionStorage.setItem(`${Constants.CACHE_PREFIX}.${TEST_CONFIG.MSAL_CLIENT_ID}.${BrowserConstants.INTERACTION_STATUS_KEY}`, BrowserConstants.INTERACTION_IN_PROGRESS_VALUE);
<<<<<<< HEAD
                expect(() => pca.acquireTokenRedirect(null)).to.throw(BrowserAuthErrorMessage.interactionInProgress.desc);
                expect(() => pca.acquireTokenRedirect(null)).to.throw(BrowserAuthError);
=======
                await expect(pca.acquireTokenRedirect(null)).to.be.rejectedWith(BrowserAuthErrorMessage.interactionInProgress.desc);
				await expect(pca.acquireTokenRedirect(null)).to.be.rejectedWith(BrowserAuthError);
>>>>>>> 8110ebab
            });

            it("acquireTokenRedirect navigates to created login url", (done) => {
                sinon.stub(RedirectHandler.prototype, "initiateAuthRequest").callsFake((navigateUrl): Window => {
					expect(navigateUrl).to.be.eq(testNavUrl);
					done();
                    return window;
<<<<<<< HEAD
                });
                await pca.handleRedirectCallback((authErr: AuthError, response: AuthenticationResult) => {
                    console.log(response);
                    console.log(authErr);
                });
                pca.acquireTokenRedirect(null);
=======
				});
				sinon.stub(CryptoOps.prototype, "generatePkceCodes").resolves({
					challenge: TEST_CONFIG.TEST_CHALLENGE,
					verifier: TEST_CONFIG.TEST_VERIFIER
				});
				sinon.stub(CryptoOps.prototype, "createNewGuid").returns(RANDOM_TEST_GUID);
				const loginRequest: AuthorizationUrlRequest = {
					redirectUri: TEST_URIS.TEST_REDIR_URI,
					scopes: ["user.read", TEST_CONFIG.MSAL_CLIENT_ID]
				};
                pca.acquireTokenRedirect(loginRequest);
>>>>>>> 8110ebab
            });

			it("Updates cache entries correctly", async () => {
				const testScope = "testscope";
				const emptyRequest: AuthorizationUrlRequest = {
					redirectUri: TEST_URIS.TEST_REDIR_URI,
					scopes: [testScope]
				};
<<<<<<< HEAD
				sinon.stub(BrowserUtils, "navigateWindow").callsFake((urlNavigate: string, noHistory?: boolean) => {
					expect(noHistory).to.be.true;
=======
				sinon.stub(CryptoOps.prototype, "generatePkceCodes").resolves({
					challenge: TEST_CONFIG.TEST_CHALLENGE,
					verifier: TEST_CONFIG.TEST_VERIFIER
				});
				sinon.stub(CryptoOps.prototype, "createNewGuid").returns(RANDOM_TEST_GUID);
				sinon.stub(BrowserUtils, "navigateWindow").callsFake((urlNavigate: string, noHistory?: boolean) => {
					expect(noHistory).to.be.undefined;
>>>>>>> 8110ebab
					expect(urlNavigate).to.be.not.empty;
				});
				const browserStorage = new BrowserStorage(TEST_CONFIG.MSAL_CLIENT_ID, cacheConfig);
				await pca.loginRedirect(emptyRequest);
				expect(browserStorage.getItem(TemporaryCacheKeys.REQUEST_STATE)).to.be.deep.eq(RANDOM_TEST_GUID);
				expect(browserStorage.getItem(`${TemporaryCacheKeys.NONCE_IDTOKEN}|${RANDOM_TEST_GUID}`)).to.be.eq(RANDOM_TEST_GUID);
				expect(browserStorage.getItem(`${TemporaryCacheKeys.AUTHORITY}|${RANDOM_TEST_GUID}`)).to.be.eq(`${Constants.DEFAULT_AUTHORITY}/`);
			});
	
			it("Caches token request correctly", async () => {
				const testScope = "testscope";
				const tokenRequest: AuthorizationUrlRequest = {
					redirectUri: TEST_URIS.TEST_REDIR_URI,
<<<<<<< HEAD
					scopes: [testScope]
				};
				await pca.acquireTokenRedirect(tokenRequest);
				const browserStorage = new BrowserStorage(TEST_CONFIG.MSAL_CLIENT_ID, cacheConfig);
				const cachedRequest: AuthorizationCodeRequest = JSON.parse(browserStorage.getItem(TemporaryCacheKeys.REQUEST_PARAMS));
				expect(cachedRequest.scopes).to.be.deep.eq([TEST_CONFIG.MSAL_CLIENT_ID]);
=======
					scopes: [testScope],
					correlationId: RANDOM_TEST_GUID
				};
				sinon.stub(CryptoOps.prototype, "generatePkceCodes").resolves({
					challenge: TEST_CONFIG.TEST_CHALLENGE,
					verifier: TEST_CONFIG.TEST_VERIFIER
				});
				sinon.stub(CryptoOps.prototype, "createNewGuid").returns(RANDOM_TEST_GUID);
				sinon.stub(BrowserUtils, "navigateWindow").callsFake((urlNavigate: string, noHistory?: boolean) => {
					expect(noHistory).to.be.undefined;
					expect(urlNavigate).to.be.not.empty;
				});
				const browserStorage = new BrowserStorage(TEST_CONFIG.MSAL_CLIENT_ID, cacheConfig);
				const browserCrypto = new CryptoOps();
				await pca.acquireTokenRedirect(tokenRequest);
				const cachedRequest: AuthorizationCodeRequest = JSON.parse(browserCrypto.base64Decode(browserStorage.getItem(TemporaryCacheKeys.REQUEST_PARAMS)));
				expect(cachedRequest.scopes).to.be.deep.eq([testScope]);
>>>>>>> 8110ebab
				expect(cachedRequest.codeVerifier).to.be.deep.eq(TEST_CONFIG.TEST_VERIFIER);
				expect(cachedRequest.authority).to.be.deep.eq(`${Constants.DEFAULT_AUTHORITY}/`);
				expect(cachedRequest.correlationId).to.be.deep.eq(RANDOM_TEST_GUID);
			});

			it("Cleans cache before error is thrown", async () => {
<<<<<<< HEAD
				const emptyRequest: AuthorizationUrlRequest = {
					redirectUri: TEST_URIS.TEST_REDIR_URI,
					scopes: []
				};
				const browserStorage: BrowserStorage = new BrowserStorage(TEST_CONFIG.MSAL_CLIENT_ID, cacheConfig);
				sinon.stub(SPAClient.prototype, "createAcquireTokenUrl").throws("loginUrlError");
				await expect(pca.acquireTokenRedirect(emptyRequest)).to.be.rejectedWith("loginUrlError");
=======
				const testScope = "testscope";
				const emptyRequest: AuthorizationUrlRequest = {
					redirectUri: TEST_URIS.TEST_REDIR_URI,
					scopes: [testScope]
				};
				const browserStorage: BrowserStorage = new BrowserStorage(TEST_CONFIG.MSAL_CLIENT_ID, cacheConfig);
				sinon.stub(CryptoOps.prototype, "generatePkceCodes").resolves({
					challenge: TEST_CONFIG.TEST_CHALLENGE,
					verifier: TEST_CONFIG.TEST_VERIFIER
				});
				const loginUrlErr = "loginUrlErr";
				sinon.stub(SPAClient.prototype, "createAcquireTokenUrl").throws(new BrowserAuthError(loginUrlErr));
				await expect(pca.acquireTokenRedirect(emptyRequest)).to.be.rejectedWith(loginUrlErr);
				await expect(pca.acquireTokenRedirect(emptyRequest)).to.be.rejectedWith(BrowserAuthError);
>>>>>>> 8110ebab
				expect(browserStorage.getKeys()).to.be.empty;
			});

			it("Uses adal token from cache if it is present.", async () => {
<<<<<<< HEAD
=======
				const testScope = "testscope";
>>>>>>> 8110ebab
				const idTokenClaims: IdTokenClaims = {
					"iss": "https://sts.windows.net/fa15d692-e9c7-4460-a743-29f2956fd429/",
					"exp": "1536279024",
					"name": "abeli",
					"nonce": "123523",
					"oid": "05833b6b-aa1d-42d4-9ec0-1b2bb9194438",
					"sub": "5_J9rSss8-jvt_Icu6ueRNL8xXb8LF4Fsg_KooC2RJQ",
					"tid": "fa15d692-e9c7-4460-a743-29f2956fd429",
					"ver": "1.0",
					"upn": "AbeLincoln@contoso.com"
				};
				sinon.stub(IdToken, "extractIdToken").returns(idTokenClaims);
				const browserStorage: BrowserStorage = new BrowserStorage(TEST_CONFIG.MSAL_CLIENT_ID, cacheConfig);
				browserStorage.setItem(PersistentCacheKeys.ADAL_ID_TOKEN, TEST_TOKENS.IDTOKEN_V1);
<<<<<<< HEAD
				const loginUrlSpy = sinon.spy(SPAClient.prototype, "createLoginUrl");
				const emptyRequest: AuthorizationUrlRequest = {
					redirectUri: TEST_URIS.TEST_REDIR_URI,
					scopes: [TEST_CONFIG.MSAL_CLIENT_ID]
				};
				await pca.acquireTokenRedirect(emptyRequest);
				emptyRequest.loginHint = idTokenClaims.upn;
				expect(loginUrlSpy.calledWith(emptyRequest)).to.be.true;
=======
				const acquireTokenUrlSpy = sinon.spy(SPAClient.prototype, "createAcquireTokenUrl");
				sinon.stub(CryptoOps.prototype, "generatePkceCodes").resolves({
					challenge: TEST_CONFIG.TEST_CHALLENGE,
					verifier: TEST_CONFIG.TEST_VERIFIER
				});
				sinon.stub(CryptoOps.prototype, "createNewGuid").returns(RANDOM_TEST_GUID);
				sinon.stub(BrowserUtils, "navigateWindow").callsFake((urlNavigate: string, noHistory?: boolean) => {
					expect(noHistory).to.be.undefined;
					expect(urlNavigate).to.be.not.empty;
				});
				const emptyRequest: AuthorizationUrlRequest = {
					redirectUri: TEST_URIS.TEST_REDIR_URI,
					scopes: [testScope]
				};
				await pca.acquireTokenRedirect(emptyRequest);
				const validatedRequest: AuthorizationUrlRequest = {
					...emptyRequest,
					loginHint: idTokenClaims.upn,
					state: RANDOM_TEST_GUID,
					correlationId: RANDOM_TEST_GUID,
					authority: `${Constants.DEFAULT_AUTHORITY}/`,
					nonce: RANDOM_TEST_GUID,
					codeChallenge: TEST_CONFIG.TEST_CHALLENGE,
					codeChallengeMethod: Constants.S256_CODE_CHALLENGE_METHOD
				};
				expect(acquireTokenUrlSpy.calledWith(validatedRequest)).to.be.true;
>>>>>>> 8110ebab
			});
	
			it("Does not use adal token from cache if it is present and SSO params have been given.", async () => {
				const idTokenClaims: IdTokenClaims = {
					"iss": "https://sts.windows.net/fa15d692-e9c7-4460-a743-29f2956fd429/",
					"exp": "1536279024",
					"name": "abeli",
					"nonce": "123523",
					"oid": "05833b6b-aa1d-42d4-9ec0-1b2bb9194438",
					"sub": "5_J9rSss8-jvt_Icu6ueRNL8xXb8LF4Fsg_KooC2RJQ",
					"tid": "fa15d692-e9c7-4460-a743-29f2956fd429",
					"ver": "1.0",
					"upn": "AbeLincoln@contoso.com"
				};
				sinon.stub(IdToken, "extractIdToken").returns(idTokenClaims);
				const browserStorage: BrowserStorage = new BrowserStorage(TEST_CONFIG.MSAL_CLIENT_ID, cacheConfig);
				browserStorage.setItem(PersistentCacheKeys.ADAL_ID_TOKEN, TEST_TOKENS.IDTOKEN_V1);
				const acquireTokenUrlSpy = sinon.spy(SPAClient.prototype, "createAcquireTokenUrl");
<<<<<<< HEAD
				const tokenRequest: AuthorizationUrlRequest = {
					redirectUri: TEST_URIS.TEST_REDIR_URI,
					scopes: [TEST_CONFIG.MSAL_CLIENT_ID],
					loginHint: "AbeLi@microsoft.com"
				};
				await pca.acquireTokenRedirect(tokenRequest);
				expect(acquireTokenUrlSpy.calledWith(tokenRequest)).to.be.true;
=======
				sinon.stub(CryptoOps.prototype, "generatePkceCodes").resolves({
					challenge: TEST_CONFIG.TEST_CHALLENGE,
					verifier: TEST_CONFIG.TEST_VERIFIER
				});
				sinon.stub(CryptoOps.prototype, "createNewGuid").returns(RANDOM_TEST_GUID);
				sinon.stub(BrowserUtils, "navigateWindow").callsFake((urlNavigate: string, noHistory?: boolean) => {
					expect(noHistory).to.be.undefined;
					expect(urlNavigate).to.be.not.empty;
				});
				const testScope = "testscope";
				const loginRequest: AuthorizationUrlRequest = {
					redirectUri: TEST_URIS.TEST_REDIR_URI,
					scopes: [testScope],
					loginHint: "AbeLi@microsoft.com"
				};
				await pca.acquireTokenRedirect(loginRequest);
				const validatedRequest: AuthorizationUrlRequest = {
					...loginRequest,
					state: RANDOM_TEST_GUID,
					correlationId: RANDOM_TEST_GUID,
					authority: `${Constants.DEFAULT_AUTHORITY}/`,
					nonce: RANDOM_TEST_GUID,
					codeChallenge: TEST_CONFIG.TEST_CHALLENGE,
					codeChallengeMethod: Constants.S256_CODE_CHALLENGE_METHOD
				};
				expect(acquireTokenUrlSpy.calledWith(validatedRequest)).to.be.true;
>>>>>>> 8110ebab
			});
        });
    });

    describe("Popup Flow Unit tests", () => {

        describe("loginPopup", () => {

            it("throws error if interaction is in progress", async () => {
                window.sessionStorage.setItem(`${Constants.CACHE_PREFIX}.${TEST_CONFIG.MSAL_CLIENT_ID}.${BrowserConstants.INTERACTION_STATUS_KEY}`, BrowserConstants.INTERACTION_IN_PROGRESS_VALUE);
<<<<<<< HEAD
                await expect(pca.loginPopup(null)).rejectedWith(BrowserAuthErrorMessage.interactionInProgress.desc);
                await expect(pca.loginPopup(null)).rejectedWith(BrowserAuthError);
=======
                await expect(pca.loginPopup(null)).to.be.rejectedWith(BrowserAuthErrorMessage.interactionInProgress.desc);
                await expect(pca.loginPopup(null)).to.be.rejectedWith(BrowserAuthError);
>>>>>>> 8110ebab
            });

            it("resolves the response successfully", async () => {
                const testServerTokenResponse = {
                    token_type: TEST_CONFIG.TOKEN_TYPE_BEARER,
                    scope: TEST_CONFIG.DEFAULT_SCOPES.join(" "),
                    expires_in: TEST_TOKEN_LIFETIMES.DEFAULT_EXPIRES_IN,
                    ext_expires_in: TEST_TOKEN_LIFETIMES.DEFAULT_EXPIRES_IN,
                    access_token: TEST_TOKENS.ACCESS_TOKEN,
                    refresh_token: TEST_TOKENS.REFRESH_TOKEN,
                    id_token: TEST_TOKENS.IDTOKEN_V2
                };
                const testIdTokenClaims: IdTokenClaims = {
                    "ver": "2.0",
                    "iss": "https://login.microsoftonline.com/9188040d-6c67-4c5b-b112-36a304b66dad/v2.0",
                    "sub": "AAAAAAAAAAAAAAAAAAAAAIkzqFVrSaSaFHy782bbtaQ",
                    "name": "Abe Lincoln",
                    "preferred_username": "AbeLi@microsoft.com",
                    "oid": "00000000-0000-0000-66f3-3332eca7ea81",
                    "tid": "3338040d-6c67-4c5b-b112-36a304b66dad",
                    "nonce": "123523",
                };
                const testAccount = new Account(testIdTokenClaims.oid, TEST_DATA_CLIENT_INFO.TEST_HOME_ACCOUNT_ID, testIdTokenClaims, TEST_TOKENS.IDTOKEN_V2);
                const testTokenResponse: TokenResponse = {
                    uniqueId: testIdTokenClaims.oid,
                    tenantId: testIdTokenClaims.tid,
                    scopes: TEST_CONFIG.DEFAULT_SCOPES,
                    tokenType: TEST_CONFIG.TOKEN_TYPE_BEARER,
                    idToken: testServerTokenResponse.id_token,
                    idTokenClaims: testIdTokenClaims,
                    accessToken: testServerTokenResponse.access_token,
                    refreshToken: testServerTokenResponse.refresh_token,
                    expiresOn: new Date(Date.now() + (testServerTokenResponse.expires_in * 1000)),
                    account: testAccount,
                    userRequestState: ""
                };
                sinon.stub(SPAClient.prototype, "createLoginUrl").resolves(testNavUrl);
                sinon.stub(PopupHandler.prototype, "initiateAuthRequest").callsFake((requestUrl: string): Window => {
                    expect(requestUrl).to.be.eq(testNavUrl);
                    return window;
                });
                sinon.stub(PopupHandler.prototype, "monitorWindowForHash").resolves(TEST_HASHES.TEST_SUCCESS_CODE_HASH);
<<<<<<< HEAD
                sinon.stub(PopupHandler.prototype, "handleCodeResponse").resolves(testTokenResponse);
=======
				sinon.stub(PopupHandler.prototype, "handleCodeResponse").resolves(testTokenResponse);
				sinon.stub(CryptoOps.prototype, "generatePkceCodes").resolves({
					challenge: TEST_CONFIG.TEST_CHALLENGE,
					verifier: TEST_CONFIG.TEST_VERIFIER
				});
				sinon.stub(CryptoOps.prototype, "createNewGuid").returns(RANDOM_TEST_GUID);
>>>>>>> 8110ebab
                const tokenResp = await pca.loginPopup(null);
                expect(tokenResp).to.be.deep.eq(testTokenResponse);
            });

            it("catches error and cleans cache before rethrowing", async () => {
                const testError = "Error in creating a login url";
                sinon.stub(SPAClient.prototype, "createLoginUrl").resolves(testNavUrl);
				sinon.stub(PopupHandler.prototype, "initiateAuthRequest").throws(testError);
				sinon.stub(CryptoOps.prototype, "generatePkceCodes").resolves({
					challenge: TEST_CONFIG.TEST_CHALLENGE,
					verifier: TEST_CONFIG.TEST_VERIFIER
				});
				sinon.stub(CryptoOps.prototype, "createNewGuid").returns(RANDOM_TEST_GUID);
                try {
                    const tokenResp = await pca.loginPopup(null);
                } catch (e) {
                    expect(window.sessionStorage).to.be.empty;
                    expect(`${e}`).to.be.eq(testError);
                }
            });
        });

        describe("acquireTokenPopup", () => {

            it("throws error if interaction is in progress", async () => {
                window.sessionStorage.setItem(`${Constants.CACHE_PREFIX}.${TEST_CONFIG.MSAL_CLIENT_ID}.${BrowserConstants.INTERACTION_STATUS_KEY}`, BrowserConstants.INTERACTION_IN_PROGRESS_VALUE);
                await expect(pca.acquireTokenPopup({
					redirectUri: TEST_URIS.TEST_REDIR_URI,
					scopes: ["scope"]
				})).rejectedWith(BrowserAuthErrorMessage.interactionInProgress.desc);
                await expect(pca.acquireTokenPopup({
					redirectUri: TEST_URIS.TEST_REDIR_URI,
					scopes: ["scope"]
				})).rejectedWith(BrowserAuthError);
            });

            it("resolves the response successfully", async () => {
                const testServerTokenResponse = {
                    token_type: TEST_CONFIG.TOKEN_TYPE_BEARER,
                    scope: TEST_CONFIG.DEFAULT_SCOPES.join(" "),
                    expires_in: TEST_TOKEN_LIFETIMES.DEFAULT_EXPIRES_IN,
                    ext_expires_in: TEST_TOKEN_LIFETIMES.DEFAULT_EXPIRES_IN,
                    access_token: TEST_TOKENS.ACCESS_TOKEN,
                    refresh_token: TEST_TOKENS.REFRESH_TOKEN,
                    id_token: TEST_TOKENS.IDTOKEN_V2
                };
                const testIdTokenClaims: IdTokenClaims = {
                    "ver": "2.0",
                    "iss": "https://login.microsoftonline.com/9188040d-6c67-4c5b-b112-36a304b66dad/v2.0",
                    "sub": "AAAAAAAAAAAAAAAAAAAAAIkzqFVrSaSaFHy782bbtaQ",
                    "name": "Abe Lincoln",
                    "preferred_username": "AbeLi@microsoft.com",
                    "oid": "00000000-0000-0000-66f3-3332eca7ea81",
                    "tid": "3338040d-6c67-4c5b-b112-36a304b66dad",
                    "nonce": "123523",
                };
                const testAccount = new Account(testIdTokenClaims.oid, TEST_DATA_CLIENT_INFO.TEST_HOME_ACCOUNT_ID, testIdTokenClaims, TEST_TOKENS.IDTOKEN_V2);
                const testTokenResponse: TokenResponse = {
                    uniqueId: testIdTokenClaims.oid,
                    tenantId: testIdTokenClaims.tid,
                    scopes: TEST_CONFIG.DEFAULT_SCOPES,
                    tokenType: TEST_CONFIG.TOKEN_TYPE_BEARER,
                    idToken: testServerTokenResponse.id_token,
                    idTokenClaims: testIdTokenClaims,
                    accessToken: testServerTokenResponse.access_token,
                    refreshToken: testServerTokenResponse.refresh_token,
                    expiresOn: new Date(Date.now() + (testServerTokenResponse.expires_in * 1000)),
                    account: testAccount,
                    userRequestState: ""
                };
                sinon.stub(SPAClient.prototype, "createAcquireTokenUrl").resolves(testNavUrl);
                sinon.stub(PopupHandler.prototype, "initiateAuthRequest").callsFake((requestUrl: string): Window => {
                    expect(requestUrl).to.be.eq(testNavUrl);
                    return window;
                });
                sinon.stub(PopupHandler.prototype, "monitorWindowForHash").resolves(TEST_HASHES.TEST_SUCCESS_CODE_HASH);
				sinon.stub(PopupHandler.prototype, "handleCodeResponse").resolves(testTokenResponse);
				sinon.stub(CryptoOps.prototype, "generatePkceCodes").resolves({
					challenge: TEST_CONFIG.TEST_CHALLENGE,
					verifier: TEST_CONFIG.TEST_VERIFIER
				});
				sinon.stub(CryptoOps.prototype, "createNewGuid").returns(RANDOM_TEST_GUID);
                const tokenResp = await pca.acquireTokenPopup({
					redirectUri: TEST_URIS.TEST_REDIR_URI,
                    scopes: TEST_CONFIG.DEFAULT_SCOPES
                });
                expect(tokenResp).to.be.deep.eq(testTokenResponse);
            });

            it("catches error and cleans cache before rethrowing", async () => {
                const testError = "Error in creating a login url";
                sinon.stub(SPAClient.prototype, "createAcquireTokenUrl").resolves(testNavUrl);
				sinon.stub(PopupHandler.prototype, "initiateAuthRequest").throws(testError);
				sinon.stub(CryptoOps.prototype, "generatePkceCodes").resolves({
					challenge: TEST_CONFIG.TEST_CHALLENGE,
					verifier: TEST_CONFIG.TEST_VERIFIER
				});
				sinon.stub(CryptoOps.prototype, "createNewGuid").returns(RANDOM_TEST_GUID);
                try {
                    const tokenResp = await pca.acquireTokenPopup({
						redirectUri: TEST_URIS.TEST_REDIR_URI,
                        scopes: TEST_CONFIG.DEFAULT_SCOPES
                    });
                } catch (e) {
                    expect(window.sessionStorage).to.be.empty;
                    expect(`${e}`).to.be.eq(testError);
                }
            });
        });
    });

    describe("ssoSilent() Tests", () => {

        it("throws error if loginHint or sid are empty", async () => {
            await expect(pca.ssoSilent({
				redirectUri: TEST_URIS.TEST_REDIR_URI,
				scopes: [TEST_CONFIG.MSAL_CLIENT_ID]
			})).to.be.rejectedWith(BrowserAuthError);
            await expect(pca.ssoSilent({
				redirectUri: TEST_URIS.TEST_REDIR_URI,
				scopes: [TEST_CONFIG.MSAL_CLIENT_ID]
			})).to.be.rejectedWith(BrowserAuthErrorMessage.silentSSOInsufficientInfoError.desc);
        });

        it("throws error if prompt is not set to 'none'", async () => {
            const req: AuthorizationUrlRequest = {
				redirectUri: TEST_URIS.TEST_REDIR_URI,
				scopes: [TEST_CONFIG.MSAL_CLIENT_ID],
                prompt: PromptValue.SELECT_ACCOUNT,
                loginHint: "testLoginHint"
            };

            await expect(pca.ssoSilent(req)).to.be.rejectedWith(BrowserAuthError);
            await expect(pca.ssoSilent(req)).to.be.rejectedWith(BrowserAuthErrorMessage.silentPromptValueError.desc);
        });

        it("successfully returns a token response", async () => {
            const testServerTokenResponse = {
                token_type: TEST_CONFIG.TOKEN_TYPE_BEARER,
                scope: TEST_CONFIG.DEFAULT_SCOPES.join(" "),
                expires_in: TEST_TOKEN_LIFETIMES.DEFAULT_EXPIRES_IN,
                ext_expires_in: TEST_TOKEN_LIFETIMES.DEFAULT_EXPIRES_IN,
                access_token: TEST_TOKENS.ACCESS_TOKEN,
                refresh_token: TEST_TOKENS.REFRESH_TOKEN,
                id_token: TEST_TOKENS.IDTOKEN_V2
            };
            const testIdTokenClaims: IdTokenClaims = {
                "ver": "2.0",
                "iss": "https://login.microsoftonline.com/9188040d-6c67-4c5b-b112-36a304b66dad/v2.0",
                "sub": "AAAAAAAAAAAAAAAAAAAAAIkzqFVrSaSaFHy782bbtaQ",
                "name": "Abe Lincoln",
                "preferred_username": "AbeLi@microsoft.com",
                "oid": "00000000-0000-0000-66f3-3332eca7ea81",
                "tid": "3338040d-6c67-4c5b-b112-36a304b66dad",
                "nonce": "123523",
            };
            const testAccount = new Account(testIdTokenClaims.oid, TEST_DATA_CLIENT_INFO.TEST_HOME_ACCOUNT_ID, testIdTokenClaims, TEST_TOKENS.IDTOKEN_V2);
            const testTokenResponse: TokenResponse = {
                uniqueId: testIdTokenClaims.oid,
                tenantId: testIdTokenClaims.tid,
                scopes: TEST_CONFIG.DEFAULT_SCOPES,
                tokenType: TEST_CONFIG.TOKEN_TYPE_BEARER,
                idToken: testServerTokenResponse.id_token,
                idTokenClaims: testIdTokenClaims,
                accessToken: testServerTokenResponse.access_token,
                refreshToken: testServerTokenResponse.refresh_token,
                expiresOn: new Date(Date.now() + (testServerTokenResponse.expires_in * 1000)),
                account: testAccount,
                userRequestState: ""
            };
            sinon.stub(SPAClient.prototype, "createLoginUrl").resolves(testNavUrl);
            const loadFrameSyncSpy = sinon.spy(SilentHandler.prototype, <any>"loadFrameSync");
            sinon.stub(SilentHandler.prototype, "monitorFrameForHash").resolves(TEST_HASHES.TEST_SUCCESS_CODE_HASH);
			sinon.stub(SilentHandler.prototype, "handleCodeResponse").resolves(testTokenResponse);
			sinon.stub(CryptoOps.prototype, "generatePkceCodes").resolves({
				challenge: TEST_CONFIG.TEST_CHALLENGE,
				verifier: TEST_CONFIG.TEST_VERIFIER
			});
			sinon.stub(CryptoOps.prototype, "createNewGuid").returns(RANDOM_TEST_GUID);
            const tokenResp = await pca.ssoSilent({
				redirectUri: TEST_URIS.TEST_REDIR_URI,
                scopes: TEST_CONFIG.DEFAULT_SCOPES,
                loginHint: "testLoginHint"
            });
            expect(loadFrameSyncSpy.calledOnce).to.be.true;
            expect(tokenResp).to.be.deep.eq(testTokenResponse);
        });
    });

    describe("Acquire Token Silent (Iframe) Tests", () => {

        it("successfully renews token", async () => {
            const testServerTokenResponse = {
                token_type: TEST_CONFIG.TOKEN_TYPE_BEARER,
                scope: TEST_CONFIG.DEFAULT_SCOPES.join(" "),
                expires_in: TEST_TOKEN_LIFETIMES.DEFAULT_EXPIRES_IN,
                ext_expires_in: TEST_TOKEN_LIFETIMES.DEFAULT_EXPIRES_IN,
                access_token: TEST_TOKENS.ACCESS_TOKEN,
                refresh_token: TEST_TOKENS.REFRESH_TOKEN,
                id_token: TEST_TOKENS.IDTOKEN_V2
            };
            const testIdTokenClaims: IdTokenClaims = {
                "ver": "2.0",
                "iss": "https://login.microsoftonline.com/9188040d-6c67-4c5b-b112-36a304b66dad/v2.0",
                "sub": "AAAAAAAAAAAAAAAAAAAAAIkzqFVrSaSaFHy782bbtaQ",
                "name": "Abe Lincoln",
                "preferred_username": "AbeLi@microsoft.com",
                "oid": "00000000-0000-0000-66f3-3332eca7ea81",
                "tid": "3338040d-6c67-4c5b-b112-36a304b66dad",
                "nonce": "123523",
            };
            const testAccount = new Account(testIdTokenClaims.oid, TEST_DATA_CLIENT_INFO.TEST_HOME_ACCOUNT_ID, testIdTokenClaims, TEST_TOKENS.IDTOKEN_V2);
            const testTokenResponse: TokenResponse = {
                uniqueId: testIdTokenClaims.oid,
                tenantId: testIdTokenClaims.tid,
                scopes: TEST_CONFIG.DEFAULT_SCOPES,
                tokenType: TEST_CONFIG.TOKEN_TYPE_BEARER,
                idToken: testServerTokenResponse.id_token,
                idTokenClaims: testIdTokenClaims,
                accessToken: testServerTokenResponse.access_token,
                refreshToken: testServerTokenResponse.refresh_token,
                expiresOn: new Date(Date.now() + (testServerTokenResponse.expires_in * 1000)),
                account: testAccount,
                userRequestState: ""
            };
            sinon.stub(SPAClient.prototype, "getValidToken").resolves(testTokenResponse);
            const tokenResp = await pca.acquireTokenSilent({
                scopes: TEST_CONFIG.DEFAULT_SCOPES
            });
            expect(tokenResp).to.be.deep.eq(testTokenResponse);
        });

        it("throws error that getValidToken throws", async () => {
            const testError = "Error in creating a login url";
            sinon.stub(SPAClient.prototype, "getValidToken").throws(testError);
            try {
                const tokenResp = await pca.acquireTokenSilent({
                    scopes: TEST_CONFIG.DEFAULT_SCOPES
                });
            } catch (e) {
                expect(`${e}`).to.contain(testError);
                expect(window.sessionStorage).to.be.empty;
            }
        });

        it("Falls back to silent handler if thrown error is a refresh token expired error", async () => {
            const invalidGrantError: ServerError = new ServerError("invalid_grant", "AADSTS700081: The refresh token has expired due to maximum lifetime. The token was issued on xxxxxxx and the maximum allowed lifetime for this application is 1.00:00:00.\r\nTrace ID: xxxxxxxx-xxxx-xxxx-xxxx-xxxxxxxxxx\r\nCorrelation ID: xxxxxxxx-xxxx-xxxx-xxxx-xxxxxxxxxx\r\nTimestamp: 2020-0x-0x XX:XX:XXZ");
            sinon.stub(SPAClient.prototype, "getValidToken").rejects(invalidGrantError);
            const testServerTokenResponse = {
                token_type: TEST_CONFIG.TOKEN_TYPE_BEARER,
                scope: TEST_CONFIG.DEFAULT_SCOPES.join(" "),
                expires_in: TEST_TOKEN_LIFETIMES.DEFAULT_EXPIRES_IN,
                ext_expires_in: TEST_TOKEN_LIFETIMES.DEFAULT_EXPIRES_IN,
                access_token: TEST_TOKENS.ACCESS_TOKEN,
                refresh_token: TEST_TOKENS.REFRESH_TOKEN,
                id_token: TEST_TOKENS.IDTOKEN_V2
            };
            const testIdTokenClaims: IdTokenClaims = {
                "ver": "2.0",
                "iss": "https://login.microsoftonline.com/9188040d-6c67-4c5b-b112-36a304b66dad/v2.0",
                "sub": "AAAAAAAAAAAAAAAAAAAAAIkzqFVrSaSaFHy782bbtaQ",
                "name": "Abe Lincoln",
                "preferred_username": "AbeLi@microsoft.com",
                "oid": "00000000-0000-0000-66f3-3332eca7ea81",
                "tid": "3338040d-6c67-4c5b-b112-36a304b66dad",
                "nonce": "123523",
            };
            const testAccount = new Account(testIdTokenClaims.oid, TEST_DATA_CLIENT_INFO.TEST_HOME_ACCOUNT_ID, testIdTokenClaims, TEST_TOKENS.IDTOKEN_V2);
            const testTokenResponse: TokenResponse = {
                uniqueId: testIdTokenClaims.oid,
                tenantId: testIdTokenClaims.tid,
                scopes: TEST_CONFIG.DEFAULT_SCOPES,
                tokenType: TEST_CONFIG.TOKEN_TYPE_BEARER,
                idToken: testServerTokenResponse.id_token,
                idTokenClaims: testIdTokenClaims,
                accessToken: testServerTokenResponse.access_token,
                refreshToken: testServerTokenResponse.refresh_token,
                expiresOn: new Date(Date.now() + (testServerTokenResponse.expires_in * 1000)),
                account: testAccount,
                userRequestState: ""
            };
            const createAcqTokenStub = sinon.stub(SPAClient.prototype, "createAcquireTokenUrl").resolves(testNavUrl);
			const silentTokenHelperStub = sinon.stub(pca, <any>"silentTokenHelper").resolves(testTokenResponse);
			sinon.stub(CryptoOps.prototype, "generatePkceCodes").resolves({
				challenge: TEST_CONFIG.TEST_CHALLENGE,
				verifier: TEST_CONFIG.TEST_VERIFIER
			});
			sinon.stub(CryptoOps.prototype, "createNewGuid").returns(RANDOM_TEST_GUID);
			const tokenRequest: TokenRenewParameters = {
				scopes: TEST_CONFIG.DEFAULT_SCOPES
			};
			const urlRequest: AuthorizationUrlRequest = {
				scopes: TEST_CONFIG.DEFAULT_SCOPES,
				redirectUri: "",
				prompt: "none",
				state: RANDOM_TEST_GUID,
				correlationId: RANDOM_TEST_GUID,
				authority: `${Constants.DEFAULT_AUTHORITY}/`,
				nonce: RANDOM_TEST_GUID
			};
			const codeRequest: AuthorizationCodeRequest = {
				...urlRequest,
				code: "",
				codeVerifier: TEST_CONFIG.TEST_VERIFIER
			};
            const tokenResp = await pca.acquireTokenSilent(tokenRequest);
			
            expect(tokenResp).to.be.deep.eq(testTokenResponse);
            expect(createAcqTokenStub.calledOnce).to.be.true;
            expect(silentTokenHelperStub.calledWith(testNavUrl, codeRequest, TEST_CONFIG.DEFAULT_SCOPES.join(" "))).to.be.true;
        });
    });

    describe("logout", () => {

        it("passes logoutUri from authModule to window nav util", () => {
            sinon.stub(SPAClient.prototype, "logout").resolves(testLogoutUrl);
            sinon.stub(BrowserUtils, "navigateWindow").callsFake((urlNavigate: string, noHistory: boolean) => {
                expect(urlNavigate).to.be.eq(testLogoutUrl);
                console.log(noHistory);
            });
            pca.logout();
        });
    });

    describe("Getters and Setters Unit Tests", () => {

        const pca_alternate_redirUris = new PublicClientApplication({
            auth: {
                clientId: TEST_CONFIG.MSAL_CLIENT_ID,
                redirectUri: TEST_URIS.TEST_ALTERNATE_REDIR_URI,
                postLogoutRedirectUri: TEST_URIS.TEST_LOGOUT_URI
            }
        });

        it("getRedirectUri returns the currently configured redirect uri", () => {
            expect(pca.getRedirectUri()).to.be.eq(TEST_URIS.TEST_REDIR_URI);
            expect(pca_alternate_redirUris.getRedirectUri()).to.be.eq(TEST_URIS.TEST_ALTERNATE_REDIR_URI);
        });

        it("getPostLogoutRedirectUri returns the currently configured post logout redirect uri", () => {
            expect(pca.getPostLogoutRedirectUri()).to.be.eq(TEST_URIS.TEST_REDIR_URI);
            expect(pca_alternate_redirUris.getPostLogoutRedirectUri()).to.be.eq(TEST_URIS.TEST_LOGOUT_URI);
        });
    });
});<|MERGE_RESOLUTION|>--- conflicted
+++ resolved
@@ -7,11 +7,7 @@
 import sinon from "sinon";
 import { PublicClientApplication } from "../../src/app/PublicClientApplication";
 import { TEST_CONFIG, TEST_URIS, TEST_HASHES, TEST_TOKENS, TEST_DATA_CLIENT_INFO, TEST_TOKEN_LIFETIMES, RANDOM_TEST_GUID, DEFAULT_OPENID_CONFIG_RESPONSE, testNavUrl, testLogoutUrl } from "../utils/StringConstants";
-<<<<<<< HEAD
-import { AuthError, ServerError, LogLevel, Constants, TokenResponse, Account, IdTokenClaims, SPAClient, PromptValue, AuthenticationResult, AuthorizationCodeRequest, AuthorizationUrlRequest, IdToken, PersistentCacheKeys } from "@azure/msal-common";
-=======
 import { AuthError, ServerError, LogLevel, Constants, TokenResponse, Account, IdTokenClaims, SPAClient, PromptValue, AuthenticationResult, AuthorizationCodeRequest, AuthorizationUrlRequest, IdToken, PersistentCacheKeys, TokenRenewParameters, ClientAuthErrorMessage } from "@azure/msal-common";
->>>>>>> 8110ebab
 import { AuthCallback } from "../../src/types/AuthCallback";
 import { BrowserConfigurationAuthErrorMessage, BrowserConfigurationAuthError } from "../../src/error/BrowserConfigurationAuthError";
 import { BrowserUtils } from "../../src/utils/BrowserUtils";
@@ -23,10 +19,7 @@
 import { PopupHandler } from "../../src/interaction_handler/PopupHandler";
 import { SilentHandler } from "../../src/interaction_handler/SilentHandler";
 import { BrowserStorage } from "../../src/cache/BrowserStorage";
-<<<<<<< HEAD
-=======
 import { CryptoOps } from "../../src/crypto/CryptoOps";
->>>>>>> 8110ebab
 
 describe("PublicClientApplication.ts Class Unit Tests", () => {
 
@@ -219,16 +212,6 @@
                 window.sessionStorage.setItem(`${Constants.CACHE_PREFIX}.${TEST_CONFIG.MSAL_CLIENT_ID}.${TemporaryCacheKeys.REQUEST_STATE}`, RANDOM_TEST_GUID);
                 window.sessionStorage.setItem(`${Constants.CACHE_PREFIX}.${TEST_CONFIG.MSAL_CLIENT_ID}.${TemporaryCacheKeys.URL_HASH}`, TEST_HASHES.TEST_ERROR_HASH);
                 window.sessionStorage.setItem(`${Constants.CACHE_PREFIX}.${TEST_CONFIG.MSAL_CLIENT_ID}.${BrowserConstants.INTERACTION_STATUS_KEY}`, BrowserConstants.INTERACTION_IN_PROGRESS_VALUE);
-<<<<<<< HEAD
-                pca = new PublicClientApplication({
-                    auth: {
-                        clientId: TEST_CONFIG.MSAL_CLIENT_ID
-                    }
-                });
-                pca.handleRedirectCallback((authErr: AuthError, response: AuthenticationResult) => {
-                    expect(response).to.be.undefined;
-                    expect(authErr instanceof ServerError).to.be.true;
-=======
 
 				pca = new PublicClientApplication({
 					auth: {
@@ -239,7 +222,6 @@
 					expect(response).to.be.undefined;
 					expect(authErr instanceof ServerError).to.be.true;
 					done();
->>>>>>> 8110ebab
                 });
             });
 
@@ -336,13 +318,8 @@
 
             it("loginRedirect throws an error if interaction is currently in progress", async () => {
                 window.sessionStorage.setItem(`${Constants.CACHE_PREFIX}.${TEST_CONFIG.MSAL_CLIENT_ID}.${BrowserConstants.INTERACTION_STATUS_KEY}`, BrowserConstants.INTERACTION_IN_PROGRESS_VALUE);
-<<<<<<< HEAD
-                expect(() => pca.loginRedirect(null)).to.throw(BrowserAuthErrorMessage.interactionInProgress.desc);
-                expect(() => pca.loginRedirect(null)).to.throw(BrowserAuthError);
-=======
 				await expect(pca.loginRedirect(null)).to.be.rejectedWith(BrowserAuthErrorMessage.interactionInProgress.desc);
 				await expect(pca.loginRedirect(null)).to.be.rejectedWith(BrowserAuthError);
->>>>>>> 8110ebab
             });
 
             it("loginRedirect navigates to created login url", (done) => {
@@ -350,16 +327,6 @@
 					expect(navigateUrl).to.be.eq(testNavUrl);
 					done();
                     return window;
-<<<<<<< HEAD
-                });
-                await pca.handleRedirectCallback((authErr: AuthError, response: AuthenticationResult) => {
-                    console.log(response);
-                    console.log(authErr);
-                });
-                pca.loginRedirect(null);
-            });
-			
-=======
 				});
 				sinon.stub(CryptoOps.prototype, "generatePkceCodes").resolves({
 					challenge: TEST_CONFIG.TEST_CHALLENGE,
@@ -373,16 +340,11 @@
                 pca.loginRedirect(loginRequest);
             });
 
->>>>>>> 8110ebab
 			it("Updates cache entries correctly", async () => {
 				const emptyRequest: AuthorizationUrlRequest = {
 					redirectUri: TEST_URIS.TEST_REDIR_URI,
 					scopes: []
 				};
-<<<<<<< HEAD
-				sinon.stub(BrowserUtils, "navigateWindow").callsFake((urlNavigate: string, noHistory?: boolean) => {
-					expect(noHistory).to.be.true;
-=======
 				sinon.stub(CryptoOps.prototype, "generatePkceCodes").resolves({
 					challenge: TEST_CONFIG.TEST_CHALLENGE,
 					verifier: TEST_CONFIG.TEST_VERIFIER
@@ -390,7 +352,6 @@
 				sinon.stub(CryptoOps.prototype, "createNewGuid").returns(RANDOM_TEST_GUID);
 				sinon.stub(BrowserUtils, "navigateWindow").callsFake((urlNavigate: string, noHistory?: boolean) => {
 					expect(noHistory).to.be.undefined;
->>>>>>> 8110ebab
 					expect(urlNavigate).to.be.not.empty;
 				});
 				const browserStorage = new BrowserStorage(TEST_CONFIG.MSAL_CLIENT_ID, cacheConfig);
@@ -399,17 +360,6 @@
 				expect(browserStorage.getItem(`${TemporaryCacheKeys.NONCE_IDTOKEN}|${RANDOM_TEST_GUID}`)).to.be.eq(RANDOM_TEST_GUID);
 				expect(browserStorage.getItem(`${TemporaryCacheKeys.AUTHORITY}|${RANDOM_TEST_GUID}`)).to.be.eq(`${Constants.DEFAULT_AUTHORITY}/`);
 			});
-<<<<<<< HEAD
-	
-			it("Caches token request correctly", async () => {
-				const emptyRequest: AuthorizationUrlRequest = {
-					redirectUri: TEST_URIS.TEST_REDIR_URI,
-					scopes: []
-				};
-				await pca.loginRedirect(emptyRequest);
-				const browserStorage = new BrowserStorage(TEST_CONFIG.MSAL_CLIENT_ID, cacheConfig);
-				const cachedRequest: AuthorizationCodeRequest = JSON.parse(browserStorage.getItem(TemporaryCacheKeys.REQUEST_PARAMS));
-=======
 
 			it("Caches token request correctly", async () => {
 				const tokenRequest: AuthorizationUrlRequest = {
@@ -430,7 +380,6 @@
 				const browserCrypto = new CryptoOps();
 				await pca.loginRedirect(tokenRequest);
 				const cachedRequest: AuthorizationCodeRequest = JSON.parse(browserCrypto.base64Decode(browserStorage.getItem(TemporaryCacheKeys.REQUEST_PARAMS)));
->>>>>>> 8110ebab
 				expect(cachedRequest.scopes).to.be.deep.eq([TEST_CONFIG.MSAL_CLIENT_ID]);
 				expect(cachedRequest.codeVerifier).to.be.deep.eq(TEST_CONFIG.TEST_VERIFIER);
 				expect(cachedRequest.authority).to.be.deep.eq(`${Constants.DEFAULT_AUTHORITY}/`);
@@ -443,10 +392,6 @@
 					scopes: []
 				};
 				const browserStorage: BrowserStorage = new BrowserStorage(TEST_CONFIG.MSAL_CLIENT_ID, cacheConfig);
-<<<<<<< HEAD
-				sinon.stub(SPAClient.prototype, "createLoginUrl").throws("loginUrlError");
-				await expect(pca.loginRedirect(emptyRequest)).to.be.rejectedWith("loginUrlError");
-=======
 				sinon.stub(CryptoOps.prototype, "generatePkceCodes").resolves({
 					challenge: TEST_CONFIG.TEST_CHALLENGE,
 					verifier: TEST_CONFIG.TEST_VERIFIER
@@ -455,7 +400,6 @@
 				sinon.stub(SPAClient.prototype, "createLoginUrl").throws(new BrowserAuthError(loginUrlErr));
 				await expect(pca.loginRedirect(emptyRequest)).to.be.rejectedWith(loginUrlErr);
 				await expect(pca.loginRedirect(emptyRequest)).to.be.rejectedWith(BrowserAuthError);
->>>>>>> 8110ebab
 				expect(browserStorage.getKeys()).to.be.empty;
 			});
 
@@ -475,8 +419,6 @@
 				const browserStorage: BrowserStorage = new BrowserStorage(TEST_CONFIG.MSAL_CLIENT_ID, cacheConfig);
 				browserStorage.setItem(PersistentCacheKeys.ADAL_ID_TOKEN, TEST_TOKENS.IDTOKEN_V1);
 				const loginUrlSpy = sinon.spy(SPAClient.prototype, "createLoginUrl");
-<<<<<<< HEAD
-=======
 				sinon.stub(CryptoOps.prototype, "generatePkceCodes").resolves({
 					challenge: TEST_CONFIG.TEST_CHALLENGE,
 					verifier: TEST_CONFIG.TEST_VERIFIER
@@ -486,16 +428,11 @@
 					expect(noHistory).to.be.undefined;
 					expect(urlNavigate).to.be.not.empty;
 				});
->>>>>>> 8110ebab
 				const emptyRequest: AuthorizationUrlRequest = {
 					redirectUri: TEST_URIS.TEST_REDIR_URI,
 					scopes: []
 				};
 				await pca.loginRedirect(emptyRequest);
-<<<<<<< HEAD
-				emptyRequest.loginHint = idTokenClaims.upn;
-				expect(loginUrlSpy.calledWith(emptyRequest)).to.be.true;
-=======
 				const validatedRequest: AuthorizationUrlRequest = {
 					...emptyRequest,
 					loginHint: idTokenClaims.upn,
@@ -507,7 +444,6 @@
 					codeChallengeMethod: Constants.S256_CODE_CHALLENGE_METHOD
 				};
 				expect(loginUrlSpy.calledWith(validatedRequest)).to.be.true;
->>>>>>> 8110ebab
 			});
 	
 			it("Does not use adal token from cache if it is present and SSO params have been given.", async () => {
@@ -526,8 +462,6 @@
 				const browserStorage: BrowserStorage = new BrowserStorage(TEST_CONFIG.MSAL_CLIENT_ID, cacheConfig);
 				browserStorage.setItem(PersistentCacheKeys.ADAL_ID_TOKEN, TEST_TOKENS.IDTOKEN_V1);
 				const loginUrlSpy = sinon.spy(SPAClient.prototype, "createLoginUrl");
-<<<<<<< HEAD
-=======
 				sinon.stub(CryptoOps.prototype, "generatePkceCodes").resolves({
 					challenge: TEST_CONFIG.TEST_CHALLENGE,
 					verifier: TEST_CONFIG.TEST_VERIFIER
@@ -537,16 +471,12 @@
 					expect(noHistory).to.be.undefined;
 					expect(urlNavigate).to.be.not.empty;
 				});
->>>>>>> 8110ebab
 				const loginRequest: AuthorizationUrlRequest = {
 					redirectUri: TEST_URIS.TEST_REDIR_URI,
 					scopes: [],
 					loginHint: "AbeLi@microsoft.com"
 				};
 				await pca.loginRedirect(loginRequest);
-<<<<<<< HEAD
-				expect(loginUrlSpy.calledWith(loginRequest)).to.be.true;
-=======
 				const validatedRequest: AuthorizationUrlRequest = {
 					...loginRequest,
 					state: RANDOM_TEST_GUID,
@@ -557,7 +487,6 @@
 					codeChallengeMethod: Constants.S256_CODE_CHALLENGE_METHOD
 				};
 				expect(loginUrlSpy.calledWith(validatedRequest)).to.be.true;
->>>>>>> 8110ebab
 			});
         });
 
@@ -565,13 +494,8 @@
 
             it("acquireTokenRedirect throws an error if interaction is currently in progress", async () => {
                 window.sessionStorage.setItem(`${Constants.CACHE_PREFIX}.${TEST_CONFIG.MSAL_CLIENT_ID}.${BrowserConstants.INTERACTION_STATUS_KEY}`, BrowserConstants.INTERACTION_IN_PROGRESS_VALUE);
-<<<<<<< HEAD
-                expect(() => pca.acquireTokenRedirect(null)).to.throw(BrowserAuthErrorMessage.interactionInProgress.desc);
-                expect(() => pca.acquireTokenRedirect(null)).to.throw(BrowserAuthError);
-=======
                 await expect(pca.acquireTokenRedirect(null)).to.be.rejectedWith(BrowserAuthErrorMessage.interactionInProgress.desc);
 				await expect(pca.acquireTokenRedirect(null)).to.be.rejectedWith(BrowserAuthError);
->>>>>>> 8110ebab
             });
 
             it("acquireTokenRedirect navigates to created login url", (done) => {
@@ -579,14 +503,6 @@
 					expect(navigateUrl).to.be.eq(testNavUrl);
 					done();
                     return window;
-<<<<<<< HEAD
-                });
-                await pca.handleRedirectCallback((authErr: AuthError, response: AuthenticationResult) => {
-                    console.log(response);
-                    console.log(authErr);
-                });
-                pca.acquireTokenRedirect(null);
-=======
 				});
 				sinon.stub(CryptoOps.prototype, "generatePkceCodes").resolves({
 					challenge: TEST_CONFIG.TEST_CHALLENGE,
@@ -598,7 +514,6 @@
 					scopes: ["user.read", TEST_CONFIG.MSAL_CLIENT_ID]
 				};
                 pca.acquireTokenRedirect(loginRequest);
->>>>>>> 8110ebab
             });
 
 			it("Updates cache entries correctly", async () => {
@@ -607,10 +522,6 @@
 					redirectUri: TEST_URIS.TEST_REDIR_URI,
 					scopes: [testScope]
 				};
-<<<<<<< HEAD
-				sinon.stub(BrowserUtils, "navigateWindow").callsFake((urlNavigate: string, noHistory?: boolean) => {
-					expect(noHistory).to.be.true;
-=======
 				sinon.stub(CryptoOps.prototype, "generatePkceCodes").resolves({
 					challenge: TEST_CONFIG.TEST_CHALLENGE,
 					verifier: TEST_CONFIG.TEST_VERIFIER
@@ -618,7 +529,6 @@
 				sinon.stub(CryptoOps.prototype, "createNewGuid").returns(RANDOM_TEST_GUID);
 				sinon.stub(BrowserUtils, "navigateWindow").callsFake((urlNavigate: string, noHistory?: boolean) => {
 					expect(noHistory).to.be.undefined;
->>>>>>> 8110ebab
 					expect(urlNavigate).to.be.not.empty;
 				});
 				const browserStorage = new BrowserStorage(TEST_CONFIG.MSAL_CLIENT_ID, cacheConfig);
@@ -632,14 +542,6 @@
 				const testScope = "testscope";
 				const tokenRequest: AuthorizationUrlRequest = {
 					redirectUri: TEST_URIS.TEST_REDIR_URI,
-<<<<<<< HEAD
-					scopes: [testScope]
-				};
-				await pca.acquireTokenRedirect(tokenRequest);
-				const browserStorage = new BrowserStorage(TEST_CONFIG.MSAL_CLIENT_ID, cacheConfig);
-				const cachedRequest: AuthorizationCodeRequest = JSON.parse(browserStorage.getItem(TemporaryCacheKeys.REQUEST_PARAMS));
-				expect(cachedRequest.scopes).to.be.deep.eq([TEST_CONFIG.MSAL_CLIENT_ID]);
-=======
 					scopes: [testScope],
 					correlationId: RANDOM_TEST_GUID
 				};
@@ -657,22 +559,12 @@
 				await pca.acquireTokenRedirect(tokenRequest);
 				const cachedRequest: AuthorizationCodeRequest = JSON.parse(browserCrypto.base64Decode(browserStorage.getItem(TemporaryCacheKeys.REQUEST_PARAMS)));
 				expect(cachedRequest.scopes).to.be.deep.eq([testScope]);
->>>>>>> 8110ebab
 				expect(cachedRequest.codeVerifier).to.be.deep.eq(TEST_CONFIG.TEST_VERIFIER);
 				expect(cachedRequest.authority).to.be.deep.eq(`${Constants.DEFAULT_AUTHORITY}/`);
 				expect(cachedRequest.correlationId).to.be.deep.eq(RANDOM_TEST_GUID);
 			});
 
 			it("Cleans cache before error is thrown", async () => {
-<<<<<<< HEAD
-				const emptyRequest: AuthorizationUrlRequest = {
-					redirectUri: TEST_URIS.TEST_REDIR_URI,
-					scopes: []
-				};
-				const browserStorage: BrowserStorage = new BrowserStorage(TEST_CONFIG.MSAL_CLIENT_ID, cacheConfig);
-				sinon.stub(SPAClient.prototype, "createAcquireTokenUrl").throws("loginUrlError");
-				await expect(pca.acquireTokenRedirect(emptyRequest)).to.be.rejectedWith("loginUrlError");
-=======
 				const testScope = "testscope";
 				const emptyRequest: AuthorizationUrlRequest = {
 					redirectUri: TEST_URIS.TEST_REDIR_URI,
@@ -687,15 +579,11 @@
 				sinon.stub(SPAClient.prototype, "createAcquireTokenUrl").throws(new BrowserAuthError(loginUrlErr));
 				await expect(pca.acquireTokenRedirect(emptyRequest)).to.be.rejectedWith(loginUrlErr);
 				await expect(pca.acquireTokenRedirect(emptyRequest)).to.be.rejectedWith(BrowserAuthError);
->>>>>>> 8110ebab
 				expect(browserStorage.getKeys()).to.be.empty;
 			});
 
 			it("Uses adal token from cache if it is present.", async () => {
-<<<<<<< HEAD
-=======
 				const testScope = "testscope";
->>>>>>> 8110ebab
 				const idTokenClaims: IdTokenClaims = {
 					"iss": "https://sts.windows.net/fa15d692-e9c7-4460-a743-29f2956fd429/",
 					"exp": "1536279024",
@@ -710,16 +598,6 @@
 				sinon.stub(IdToken, "extractIdToken").returns(idTokenClaims);
 				const browserStorage: BrowserStorage = new BrowserStorage(TEST_CONFIG.MSAL_CLIENT_ID, cacheConfig);
 				browserStorage.setItem(PersistentCacheKeys.ADAL_ID_TOKEN, TEST_TOKENS.IDTOKEN_V1);
-<<<<<<< HEAD
-				const loginUrlSpy = sinon.spy(SPAClient.prototype, "createLoginUrl");
-				const emptyRequest: AuthorizationUrlRequest = {
-					redirectUri: TEST_URIS.TEST_REDIR_URI,
-					scopes: [TEST_CONFIG.MSAL_CLIENT_ID]
-				};
-				await pca.acquireTokenRedirect(emptyRequest);
-				emptyRequest.loginHint = idTokenClaims.upn;
-				expect(loginUrlSpy.calledWith(emptyRequest)).to.be.true;
-=======
 				const acquireTokenUrlSpy = sinon.spy(SPAClient.prototype, "createAcquireTokenUrl");
 				sinon.stub(CryptoOps.prototype, "generatePkceCodes").resolves({
 					challenge: TEST_CONFIG.TEST_CHALLENGE,
@@ -746,7 +624,6 @@
 					codeChallengeMethod: Constants.S256_CODE_CHALLENGE_METHOD
 				};
 				expect(acquireTokenUrlSpy.calledWith(validatedRequest)).to.be.true;
->>>>>>> 8110ebab
 			});
 	
 			it("Does not use adal token from cache if it is present and SSO params have been given.", async () => {
@@ -765,15 +642,6 @@
 				const browserStorage: BrowserStorage = new BrowserStorage(TEST_CONFIG.MSAL_CLIENT_ID, cacheConfig);
 				browserStorage.setItem(PersistentCacheKeys.ADAL_ID_TOKEN, TEST_TOKENS.IDTOKEN_V1);
 				const acquireTokenUrlSpy = sinon.spy(SPAClient.prototype, "createAcquireTokenUrl");
-<<<<<<< HEAD
-				const tokenRequest: AuthorizationUrlRequest = {
-					redirectUri: TEST_URIS.TEST_REDIR_URI,
-					scopes: [TEST_CONFIG.MSAL_CLIENT_ID],
-					loginHint: "AbeLi@microsoft.com"
-				};
-				await pca.acquireTokenRedirect(tokenRequest);
-				expect(acquireTokenUrlSpy.calledWith(tokenRequest)).to.be.true;
-=======
 				sinon.stub(CryptoOps.prototype, "generatePkceCodes").resolves({
 					challenge: TEST_CONFIG.TEST_CHALLENGE,
 					verifier: TEST_CONFIG.TEST_VERIFIER
@@ -800,7 +668,6 @@
 					codeChallengeMethod: Constants.S256_CODE_CHALLENGE_METHOD
 				};
 				expect(acquireTokenUrlSpy.calledWith(validatedRequest)).to.be.true;
->>>>>>> 8110ebab
 			});
         });
     });
@@ -811,13 +678,8 @@
 
             it("throws error if interaction is in progress", async () => {
                 window.sessionStorage.setItem(`${Constants.CACHE_PREFIX}.${TEST_CONFIG.MSAL_CLIENT_ID}.${BrowserConstants.INTERACTION_STATUS_KEY}`, BrowserConstants.INTERACTION_IN_PROGRESS_VALUE);
-<<<<<<< HEAD
-                await expect(pca.loginPopup(null)).rejectedWith(BrowserAuthErrorMessage.interactionInProgress.desc);
-                await expect(pca.loginPopup(null)).rejectedWith(BrowserAuthError);
-=======
                 await expect(pca.loginPopup(null)).to.be.rejectedWith(BrowserAuthErrorMessage.interactionInProgress.desc);
                 await expect(pca.loginPopup(null)).to.be.rejectedWith(BrowserAuthError);
->>>>>>> 8110ebab
             });
 
             it("resolves the response successfully", async () => {
@@ -860,16 +722,12 @@
                     return window;
                 });
                 sinon.stub(PopupHandler.prototype, "monitorWindowForHash").resolves(TEST_HASHES.TEST_SUCCESS_CODE_HASH);
-<<<<<<< HEAD
-                sinon.stub(PopupHandler.prototype, "handleCodeResponse").resolves(testTokenResponse);
-=======
 				sinon.stub(PopupHandler.prototype, "handleCodeResponse").resolves(testTokenResponse);
 				sinon.stub(CryptoOps.prototype, "generatePkceCodes").resolves({
 					challenge: TEST_CONFIG.TEST_CHALLENGE,
 					verifier: TEST_CONFIG.TEST_VERIFIER
 				});
 				sinon.stub(CryptoOps.prototype, "createNewGuid").returns(RANDOM_TEST_GUID);
->>>>>>> 8110ebab
                 const tokenResp = await pca.loginPopup(null);
                 expect(tokenResp).to.be.deep.eq(testTokenResponse);
             });
