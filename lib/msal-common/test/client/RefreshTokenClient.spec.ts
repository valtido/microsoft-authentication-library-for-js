import { expect } from "chai";
import sinon from "sinon";
import {
    AUTHENTICATION_RESULT,
    DEFAULT_OPENID_CONFIG_RESPONSE,
    TEST_CONFIG,
    TEST_TOKENS,
    TEST_DATA_CLIENT_INFO,
    ID_TOKEN_CLAIMS,
    AUTHENTICATION_RESULT_WITH_FOCI
} from "../utils/StringConstants";
import {BaseClient} from "../../src/client/BaseClient";
import {AADServerParamKeys, GrantType, Constants, CredentialType} from "../../src/utils/Constants";
import {ClientTestUtils} from "./ClientTestUtils";
import { Authority } from "../../src/authority/Authority";
import { RefreshTokenClient } from "../../src/client/RefreshTokenClient";
import { IdToken } from "../../src/account/IdToken";
import { RefreshTokenRequest } from "../../src/request/RefreshTokenRequest";
import { AccountEntity } from "../../src/cache/entities/AccountEntity";
import { RefreshTokenEntity } from "../../src/cache/entities/RefreshTokenEntity";
import { AuthenticationResult } from "../../src/response/AuthenticationResult";
import { AccountInfo } from "../../src/account/AccountInfo";
import { CacheManager } from "../../src/cache/CacheManager";
import { ClientConfiguration } from "../../src/config/ClientConfiguration";
import { SilentFlowRequest } from "../../src/request/SilentFlowRequest";
import { ClientAuthErrorMessage } from "../../src/error/ClientAuthError";
import { ClientConfigurationErrorMessage } from "../../src/error/ClientConfigurationError";
import { AppMetadataEntity } from "../../src/cache/entities/AppMetadataEntity";

const testAccountEntity: AccountEntity = new AccountEntity();
testAccountEntity.homeAccountId = `${TEST_DATA_CLIENT_INFO.TEST_UID}.${TEST_DATA_CLIENT_INFO.TEST_UTID}`;
testAccountEntity.localAccountId = "testId";
testAccountEntity.environment = "login.windows.net";
testAccountEntity.realm = ID_TOKEN_CLAIMS.tid;
testAccountEntity.username = ID_TOKEN_CLAIMS.preferred_username;
testAccountEntity.authorityType = "MSSTS";

const testAppMetadata: AppMetadataEntity = new AppMetadataEntity();
testAppMetadata.clientId = TEST_CONFIG.MSAL_CLIENT_ID;
testAppMetadata.familyId = TEST_CONFIG.THE_FAMILY_ID;

const testRefreshTokenEntity: RefreshTokenEntity = new RefreshTokenEntity();
testRefreshTokenEntity.homeAccountId = `${TEST_DATA_CLIENT_INFO.TEST_UID}.${TEST_DATA_CLIENT_INFO.TEST_UTID}`;
testRefreshTokenEntity.clientId = TEST_CONFIG.MSAL_CLIENT_ID;
testRefreshTokenEntity.environment = testAccountEntity.environment;
testRefreshTokenEntity.realm = ID_TOKEN_CLAIMS.tid;
testRefreshTokenEntity.secret = AUTHENTICATION_RESULT.body.refresh_token;
testRefreshTokenEntity.credentialType = CredentialType.REFRESH_TOKEN;

const testFamilyRefreshTokenEntity: RefreshTokenEntity = new RefreshTokenEntity();
testFamilyRefreshTokenEntity.homeAccountId = `${TEST_DATA_CLIENT_INFO.TEST_UID}.${TEST_DATA_CLIENT_INFO.TEST_UTID}`;
testFamilyRefreshTokenEntity.clientId = TEST_CONFIG.MSAL_CLIENT_ID;
testFamilyRefreshTokenEntity.environment = testAccountEntity.environment;
testFamilyRefreshTokenEntity.realm = ID_TOKEN_CLAIMS.tid;
testFamilyRefreshTokenEntity.secret = AUTHENTICATION_RESULT.body.refresh_token;
testFamilyRefreshTokenEntity.credentialType = CredentialType.REFRESH_TOKEN;
testFamilyRefreshTokenEntity.familyId = TEST_CONFIG.THE_FAMILY_ID;

describe("RefreshTokenClient unit tests", () => {
    beforeEach(() => {
        ClientTestUtils.setCloudDiscoveryMetadataStubs();
    });

    afterEach(() => {
        sinon.restore();
    });

    describe("Constructor", async () => {

        it("creates a RefreshTokenClient", async () => {
            sinon.stub(Authority.prototype, <any>"discoverEndpoints").resolves(DEFAULT_OPENID_CONFIG_RESPONSE);
            const config = await ClientTestUtils.createTestClientConfiguration();
            const client = new RefreshTokenClient(config);
            expect(client).to.be.not.null;
            expect(client instanceof RefreshTokenClient).to.be.true;
            expect(client instanceof BaseClient).to.be.true;
        });
    });

    describe("acquireToken APIs", () => {
        let config: ClientConfiguration;
        let client: RefreshTokenClient;
        const testAccount: AccountInfo = {
            homeAccountId: `${TEST_DATA_CLIENT_INFO.TEST_UID}.${TEST_DATA_CLIENT_INFO.TEST_UTID}`,
            tenantId: ID_TOKEN_CLAIMS.tid,
            environment: "login.windows.net",
            username: ID_TOKEN_CLAIMS.preferred_username,
            name: ID_TOKEN_CLAIMS.name
        };
        beforeEach(async () => {
            sinon.stub(Authority.prototype, <any>"discoverEndpoints").resolves(DEFAULT_OPENID_CONFIG_RESPONSE);
            AUTHENTICATION_RESULT.body.client_info = TEST_DATA_CLIENT_INFO.TEST_DECODED_CLIENT_INFO;
            sinon.stub(RefreshTokenClient.prototype, <any>"executePostToTokenEndpoint").resolves(AUTHENTICATION_RESULT);
            sinon.stub(IdToken, "extractIdToken").returns(ID_TOKEN_CLAIMS);
            sinon.stub(CacheManager.prototype, "getAccount").returns(testAccountEntity);
            sinon.stub(CacheManager.prototype, "readRefreshTokenFromCache").returns(testRefreshTokenEntity);

            config = await ClientTestUtils.createTestClientConfiguration();
            client = new RefreshTokenClient(config);
        });

        afterEach(() => {
            sinon.restore();
        });
<<<<<<< HEAD
        
        it("acquireToken acquires a token", async () => {            
=======

        it("acquires a token", async () => {
>>>>>>> 3ae7c16c
            const createTokenRequestBodySpy = sinon.spy(RefreshTokenClient.prototype, <any>"createTokenRequestBody");

            const config = await ClientTestUtils.createTestClientConfiguration();
            const client = new RefreshTokenClient(config);
            const refreshTokenRequest: RefreshTokenRequest = {
                scopes: TEST_CONFIG.DEFAULT_GRAPH_SCOPE,
                refreshToken: TEST_TOKENS.REFRESH_TOKEN,
                claims: TEST_CONFIG.CLAIMS
            };

            const authResult: AuthenticationResult = await client.acquireToken(refreshTokenRequest);
            const expectedScopes = [Constants.OPENID_SCOPE, Constants.PROFILE_SCOPE, TEST_CONFIG.DEFAULT_GRAPH_SCOPE[0], "email"];
            expect(authResult.uniqueId).to.deep.eq(ID_TOKEN_CLAIMS.oid);
            expect(authResult.tenantId).to.deep.eq(ID_TOKEN_CLAIMS.tid);
            expect(authResult.scopes).to.deep.eq(expectedScopes);
            expect(authResult.account).to.deep.eq(testAccount);
            expect(authResult.idToken).to.deep.eq(AUTHENTICATION_RESULT.body.id_token);
            expect(authResult.idTokenClaims).to.deep.eq(ID_TOKEN_CLAIMS);
            expect(authResult.accessToken).to.deep.eq(AUTHENTICATION_RESULT.body.access_token);
            expect(authResult.state).to.be.empty;

            expect(createTokenRequestBodySpy.calledWith(refreshTokenRequest)).to.be.true;

            expect(createTokenRequestBodySpy.returnValues[0]).to.contain(`${TEST_CONFIG.DEFAULT_GRAPH_SCOPE[0]}`);
            expect(createTokenRequestBodySpy.returnValues[0]).to.contain(`${AADServerParamKeys.CLIENT_ID}=${TEST_CONFIG.MSAL_CLIENT_ID}`);
            expect(createTokenRequestBodySpy.returnValues[0]).to.contain(`${AADServerParamKeys.REFRESH_TOKEN}=${TEST_TOKENS.REFRESH_TOKEN}`);
            expect(createTokenRequestBodySpy.returnValues[0]).to.contain(`${AADServerParamKeys.GRANT_TYPE}=${GrantType.REFRESH_TOKEN_GRANT}`);
            expect(createTokenRequestBodySpy.returnValues[0]).to.contain(`${AADServerParamKeys.CLIENT_SECRET}=${TEST_CONFIG.MSAL_CLIENT_SECRET}`);
            expect(createTokenRequestBodySpy.returnValues[0]).to.contain(`${AADServerParamKeys.CLAIMS}=${encodeURIComponent(TEST_CONFIG.CLAIMS)}`);
        });

        it("acquireTokenByRefreshToken refreshes a token", async () => {
            const silentFlowRequest: SilentFlowRequest = {
                scopes: TEST_CONFIG.DEFAULT_GRAPH_SCOPE,
                account: testAccount
            };
            const expectedRefreshRequest: RefreshTokenRequest = {
                ...silentFlowRequest,
                refreshToken: testRefreshTokenEntity.secret
            };
            const refreshTokenClientSpy = sinon.stub(RefreshTokenClient.prototype, "acquireToken");
            await client.acquireTokenByRefreshToken(silentFlowRequest);
            expect(refreshTokenClientSpy.calledWith(expectedRefreshRequest)).to.be.true;
        });
    });

    describe("acquireToken APIs with FOCI enabled", () => {
        let config: ClientConfiguration;
        let client: RefreshTokenClient;

        const testAccount: AccountInfo = {
            homeAccountId: `${TEST_DATA_CLIENT_INFO.TEST_UID}.${TEST_DATA_CLIENT_INFO.TEST_UTID}`,
            tenantId: ID_TOKEN_CLAIMS.tid,
            environment: "login.windows.net",
            username: ID_TOKEN_CLAIMS.preferred_username,
            name: ID_TOKEN_CLAIMS.name
        };

        beforeEach(async () => {
            sinon.stub(Authority.prototype, <any>"discoverEndpoints").resolves(DEFAULT_OPENID_CONFIG_RESPONSE);
            AUTHENTICATION_RESULT_WITH_FOCI.body.client_info = TEST_DATA_CLIENT_INFO.TEST_DECODED_CLIENT_INFO;
            sinon.stub(RefreshTokenClient.prototype, <any>"executePostToTokenEndpoint").resolves(AUTHENTICATION_RESULT_WITH_FOCI);
            sinon.stub(IdToken, "extractIdToken").returns(ID_TOKEN_CLAIMS);
            sinon.stub(CacheManager.prototype, "getAccount").returns(testAccountEntity);
            sinon.stub(CacheManager.prototype, "getAppMetadata").returns(testAppMetadata);
            sinon.stub(CacheManager.prototype, "readRefreshTokenFromCache").returns(testFamilyRefreshTokenEntity);

            config = await ClientTestUtils.createTestClientConfiguration();
            client = new RefreshTokenClient(config);
        });

        afterEach(() => {
            sinon.restore();
        });

        it("acquires a token (FOCI)", async () => {
            const createTokenRequestBodySpy = sinon.spy(RefreshTokenClient.prototype, <any>"createTokenRequestBody");

            const config = await ClientTestUtils.createTestClientConfiguration();
            const client = new RefreshTokenClient(config);
            const refreshTokenRequest: RefreshTokenRequest = {
                scopes: TEST_CONFIG.DEFAULT_GRAPH_SCOPE,
                refreshToken: TEST_TOKENS.REFRESH_TOKEN,
                claims: TEST_CONFIG.CLAIMS
            };

            const authResult: AuthenticationResult = await client.acquireToken(refreshTokenRequest);
            const expectedScopes = [Constants.OPENID_SCOPE, Constants.PROFILE_SCOPE, TEST_CONFIG.DEFAULT_GRAPH_SCOPE[0], "email"];
            expect(authResult.uniqueId).to.deep.eq(ID_TOKEN_CLAIMS.oid);
            expect(authResult.tenantId).to.deep.eq(ID_TOKEN_CLAIMS.tid);
            expect(authResult.scopes).to.deep.eq(expectedScopes);
            expect(authResult.account).to.deep.eq(testAccount);
            expect(authResult.idToken).to.deep.eq(AUTHENTICATION_RESULT_WITH_FOCI.body.id_token);
            expect(authResult.idTokenClaims).to.deep.eq(ID_TOKEN_CLAIMS);
            expect(authResult.accessToken).to.deep.eq(AUTHENTICATION_RESULT_WITH_FOCI.body.access_token);
            expect(authResult.familyId).to.deep.eq(AUTHENTICATION_RESULT_WITH_FOCI.body.foci);
            expect(authResult.state).to.be.empty;

            expect(createTokenRequestBodySpy.calledWith(refreshTokenRequest)).to.be.true;
            console.log(createTokenRequestBodySpy.returnValues[0]);

            expect(createTokenRequestBodySpy.returnValues[0]).to.contain(`${TEST_CONFIG.DEFAULT_GRAPH_SCOPE[0]}`);
            expect(createTokenRequestBodySpy.returnValues[0]).to.contain(`${AADServerParamKeys.CLIENT_ID}=${TEST_CONFIG.MSAL_CLIENT_ID}`);
            expect(createTokenRequestBodySpy.returnValues[0]).to.contain(`${AADServerParamKeys.REFRESH_TOKEN}=${TEST_TOKENS.REFRESH_TOKEN}`);
            expect(createTokenRequestBodySpy.returnValues[0]).to.contain(`${AADServerParamKeys.GRANT_TYPE}=${GrantType.REFRESH_TOKEN_GRANT}`);
            expect(createTokenRequestBodySpy.returnValues[0]).to.contain(`${AADServerParamKeys.CLIENT_SECRET}=${TEST_CONFIG.MSAL_CLIENT_SECRET}`);
            expect(createTokenRequestBodySpy.returnValues[0]).to.contain(`${AADServerParamKeys.CLAIMS}=${encodeURIComponent(TEST_CONFIG.CLAIMS)}`);
        });

        it("acquireTokenByRefreshToken refreshes a token (FOCI)", async () => {
            const silentFlowRequest: SilentFlowRequest = {
                scopes: TEST_CONFIG.DEFAULT_GRAPH_SCOPE,
                account: testAccount
            };

            const expectedRefreshRequest: RefreshTokenRequest = {
                ...silentFlowRequest,
                refreshToken: testRefreshTokenEntity.secret
            };
            const refreshTokenClientSpy = sinon.stub(RefreshTokenClient.prototype, "acquireToken");

            await client.acquireTokenByRefreshToken(silentFlowRequest);
            expect(refreshTokenClientSpy.calledWith(expectedRefreshRequest)).to.be.true;
        });
    });

    describe("Error cases", () => {
        it("Throws error if account is not included in request object", async () => {
            sinon.stub(Authority.prototype, <any>"discoverEndpoints").resolves(DEFAULT_OPENID_CONFIG_RESPONSE);
            const config = await ClientTestUtils.createTestClientConfiguration();
            const client = new RefreshTokenClient(config);
            await expect(client.acquireTokenByRefreshToken({
                scopes: TEST_CONFIG.DEFAULT_GRAPH_SCOPE,
                account: null
            })).to.be.rejectedWith(ClientAuthErrorMessage.NoAccountInSilentRequest.desc);
        });

        it("Throws error if request object is null or undefined", async () => {
            sinon.stub(Authority.prototype, <any>"discoverEndpoints").resolves(DEFAULT_OPENID_CONFIG_RESPONSE);
            const config = await ClientTestUtils.createTestClientConfiguration();
            const client = new RefreshTokenClient(config);
            await expect(client.acquireTokenByRefreshToken(null)).to.be.rejectedWith(ClientConfigurationErrorMessage.tokenRequestEmptyError.desc);
            await expect(client.acquireTokenByRefreshToken(undefined)).to.be.rejectedWith(ClientConfigurationErrorMessage.tokenRequestEmptyError.desc);
        });
    });
});<|MERGE_RESOLUTION|>--- conflicted
+++ resolved
@@ -102,13 +102,8 @@
         afterEach(() => {
             sinon.restore();
         });
-<<<<<<< HEAD
         
         it("acquireToken acquires a token", async () => {            
-=======
-
-        it("acquires a token", async () => {
->>>>>>> 3ae7c16c
             const createTokenRequestBodySpy = sinon.spy(RefreshTokenClient.prototype, <any>"createTokenRequestBody");
 
             const config = await ClientTestUtils.createTestClientConfiguration();
