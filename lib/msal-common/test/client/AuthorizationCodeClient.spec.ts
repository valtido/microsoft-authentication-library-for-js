--- conflicted
+++ resolved
@@ -5,7 +5,6 @@
     AuthorizationCodeClient,
     AuthorizationCodeRequest,
     AuthorizationCodeUrlRequest,
-    ClientConfiguration,
     Constants
 } from "../../src";
 import {
@@ -16,21 +15,13 @@
     TEST_TOKENS,
     TEST_URIS
 } from "../utils/StringConstants";
+import { ClientConfiguration } from "../../src/config/ClientConfiguration";
 import { BaseClient } from "../../src/client/BaseClient";
 import { AADServerParamKeys, PromptValue, ResponseMode, SSOTypes } from "../../src/utils/Constants";
 import { ClientTestUtils } from "./ClientTestUtils";
 
 describe("AuthorizationCodeClient unit tests", () => {
 
-<<<<<<< HEAD
-=======
-    let config: ClientConfiguration;
-
-    beforeEach(() => {
-        config = ClientTestUtils.createTestClientConfiguration();
-    });
-
->>>>>>> 8b6cf5bb
     afterEach(() => {
         sinon.restore();
     });
@@ -40,7 +31,7 @@
         it("creates a AuthorizationCodeClient", async () => {
 
             sinon.stub(Authority.prototype, <any>"discoverEndpoints").resolves(DEFAULT_OPENID_CONFIG_RESPONSE);
-            const config: Configuration = await ClientTestUtils.createTestClientConfiguration();
+            const config: ClientConfiguration = await ClientTestUtils.createTestClientConfiguration();
             const client = new AuthorizationCodeClient(config);
             expect(client).to.be.not.null;
             expect(client instanceof AuthorizationCodeClient).to.be.true;
@@ -53,7 +44,7 @@
         it("Creates an authorization url with default parameters", async () => {
 
             sinon.stub(Authority.prototype, <any>"discoverEndpoints").resolves(DEFAULT_OPENID_CONFIG_RESPONSE);
-            const config: Configuration = await ClientTestUtils.createTestClientConfiguration();
+            const config: ClientConfiguration = await ClientTestUtils.createTestClientConfiguration();
             const client = new AuthorizationCodeClient(config);
 
             const authCodeUrlRequest: AuthorizationCodeUrlRequest = {
@@ -73,7 +64,7 @@
         it("Creates an authorization url passing in a default scope", async () => {
 
             sinon.stub(Authority.prototype, <any>"discoverEndpoints").resolves(DEFAULT_OPENID_CONFIG_RESPONSE);
-            const config: Configuration = await ClientTestUtils.createTestClientConfiguration();
+            const config: ClientConfiguration = await ClientTestUtils.createTestClientConfiguration();
             const client = new AuthorizationCodeClient(config);
 
             const authCodeUrlRequest: AuthorizationCodeUrlRequest = {
@@ -95,7 +86,7 @@
             // Override with alternate authority openid_config
             sinon.stub(Authority.prototype, <any>"discoverEndpoints").resolves(ALTERNATE_OPENID_CONFIG_RESPONSE);
 
-            const config: Configuration = await ClientTestUtils.createTestClientConfiguration();
+            const config: ClientConfiguration = await ClientTestUtils.createTestClientConfiguration();
             const client = new AuthorizationCodeClient(config);
 
             const authCodeUrlRequest: AuthorizationCodeUrlRequest = {
@@ -138,7 +129,7 @@
             sinon.stub(AuthorizationCodeClient.prototype, <any>"executePostToTokenEndpoint").resolves(AUTHENTICATION_RESULT);
             const createTokenRequestBodySpy = sinon.spy(AuthorizationCodeClient.prototype, <any>"createTokenRequestBody");
 
-            const config: Configuration = await ClientTestUtils.createTestClientConfiguration();
+            const config: ClientConfiguration = await ClientTestUtils.createTestClientConfiguration();
             const client = new AuthorizationCodeClient(config);
             const authCodeRequest: AuthorizationCodeRequest = {
                 scopes: TEST_CONFIG.DEFAULT_GRAPH_SCOPE,
