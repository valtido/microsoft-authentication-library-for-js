--- conflicted
+++ resolved
@@ -7,11 +7,8 @@
 import { CacheManager } from "../../cache/CacheManager";
 import { AuthError } from "../../error/AuthError";
 import { ServerTelemetryRequest } from "./ServerTelemetryRequest";
-<<<<<<< HEAD
 import { ServerTelemetryEntity } from "../../cache/entities/ServerTelemetryEntity";
-=======
 import { StringUtils } from "../../utils/StringUtils";
->>>>>>> 7bb37ec8
 
 export class ServerTelemetryManager {
     private cacheManager: CacheManager;
@@ -56,7 +53,7 @@
         lastRequests.failedRequests.push(this.apiId, this.correlationId);
         lastRequests.errors.push(StringUtils.isEmpty(error.suberror)? error.errorCode: error.suberror);
         lastRequests.errorCount += 1;
-        lastRequests.dataSize += this.apiId.toString().length + this.correlationId.length + error.errorCode.length + 3 // Add 3 to account for commas
+        lastRequests.dataSize += this.apiId.toString().length + this.correlationId.length + error.errorCode.length + 3; // Add 3 to account for commas
 
         if (lastRequests.dataSize < SERVER_TELEM_CONSTANTS.MAX_HEADER_BYTES) {
             // Prevent request headers from becoming too large due to excessive failures
