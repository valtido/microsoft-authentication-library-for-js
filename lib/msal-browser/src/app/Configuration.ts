--- conflicted
+++ resolved
@@ -6,10 +6,6 @@
 // import { Logger } from "./Logger";
 import { AuthOptions, INetworkModule } from "msal-common";
 import { BrowserUtils } from "../utils/BrowserUtils";
-<<<<<<< HEAD
-=======
-import { FetchClient } from "../network/FetchClient";
->>>>>>> 30bbb551
 // import { TelemetryEmitter } from "./telemetry/TelemetryTypes";
 
 /**
@@ -91,11 +87,7 @@
 
 const DEFAULT_SYSTEM_OPTIONS: SystemOptions = {
     // logger: new Logger(null),
-<<<<<<< HEAD
-    networkClient: null,
-=======
     networkClient: BrowserUtils.getBrowserNetworkClient(),
->>>>>>> 30bbb551
     loadFrameTimeout: FRAME_TIMEOUT,
     tokenRenewalOffsetSeconds: OFFSET,
     navigateFrameWait: NAVIGATE_FRAME_WAIT,
