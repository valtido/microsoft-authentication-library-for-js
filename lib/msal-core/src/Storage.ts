--- conflicted
+++ resolved
@@ -90,21 +90,13 @@
         return results;
     }
 
-<<<<<<< HEAD
-    removeAcquireTokenEntries(): void {
-=======
     removeAcquireTokenEntries(state?: string): void {
->>>>>>> f062d6b5
         const storage = window[this.cacheLocation];
         if (storage) {
             let key: string;
             for (key in storage) {
                 if (storage.hasOwnProperty(key)) {
-<<<<<<< HEAD
-                    if (key.indexOf(CacheKeys.AUTHORITY) !== -1 || key.indexOf(CacheKeys.ACQUIRE_TOKEN_ACCOUNT) !== 1) {
-=======
                     if ((key.indexOf(CacheKeys.AUTHORITY) !== -1 || key.indexOf(CacheKeys.ACQUIRE_TOKEN_ACCOUNT) !== 1) && (!state || key.indexOf(state) !== -1)) {
->>>>>>> f062d6b5
                         const splitKey = key.split(Constants.resourceDelimiter);
                         let state;
                         if (splitKey.length > 1) {
