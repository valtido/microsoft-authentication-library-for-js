--- conflicted
+++ resolved
@@ -155,28 +155,6 @@
         }
 
         // AccessToken
-<<<<<<< HEAD
-        const responseScopes = ScopeSet.fromString(serverTokenResponse.scope);
-
-        // Expiration calculation
-        const currentTime = TimeUtils.nowSeconds();
-
-        // If the request timestamp was sent in the library state, use that timestamp to calculate expiration. Otherwise, use current time.
-        const timestamp = libraryState ? libraryState.ts : currentTime;
-        const tokenExpirationSeconds = timestamp + serverTokenResponse.expires_in;
-        const extendedTokenExpirationSeconds = tokenExpirationSeconds + serverTokenResponse.ext_expires_in;
-
-        const cachedAccessToken = AccessTokenEntity.createAccessTokenEntity(
-            this.homeAccountIdentifier,
-            env,
-            serverTokenResponse.access_token,
-            this.clientId,
-            idTokenObj.claims.tid,
-            responseScopes.printScopesLowerCase(),
-            tokenExpirationSeconds,
-            extendedTokenExpirationSeconds
-        );
-=======
         let cachedAccessToken: AccessTokenEntity = null;
         if (!StringUtils.isEmpty(serverTokenResponse.access_token)) {
             const responseScopes = ScopeSet.fromString(serverTokenResponse.scope);
@@ -200,7 +178,6 @@
                 extendedTokenExpirationSeconds
             );
         }
->>>>>>> f3cc6aa1
 
         // refreshToken
         let cachedRefreshToken: RefreshTokenEntity = null;
