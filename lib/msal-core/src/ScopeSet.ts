/*
 * Copyright (c) Microsoft Corporation. All rights reserved.
 * Licensed under the MIT License.
 */

import { ClientConfigurationError } from "./error/ClientConfigurationError";
import { Constants } from "./utils/Constants";

export class ScopeSet {

    /**
     * Check if there are dup scopes in a given request
     *
     * @param cachedScopes
     * @param scopes
     */
    // TODO: Rename this, intersecting scopes isn't a great name for duplicate checker
    static isIntersectingScopes(cachedScopes: Array<string>, scopes: Array<string>): boolean {
        cachedScopes = this.convertToLowerCase(cachedScopes);
        for (let i = 0; i < scopes.length; i++) {
            if (cachedScopes.indexOf(scopes[i].toLowerCase()) > -1) {
                return true;
            }
        }
        return false;
    }

    /**
     * Check if a given scope is present in the request
     *
     * @param cachedScopes
     * @param scopes
     */
    static containsScope(cachedScopes: Array<string>, scopes: Array<string>): boolean {
        cachedScopes = this.convertToLowerCase(cachedScopes);
        return scopes.every((value: any): boolean => cachedScopes.indexOf(value.toString().toLowerCase()) >= 0);
    }

    /**
     * toLower
     *
     * @param scopes
     */
    // TODO: Rename this, too generic name for a function that only deals with scopes
    static convertToLowerCase(scopes: Array<string>): Array<string> {
        return scopes.map(scope => scope.toLowerCase());
    }

    /**
     * remove one element from a scope array
     *
     * @param scopes
     * @param scope
     */
    // TODO: Rename this, too generic name for a function that only deals with scopes
    static removeElement(scopes: Array<string>, scope: string): Array<string> {
        return scopes.filter(value => value !== scope);
    }

    /**
     * Parse the scopes into a formatted scopeList
     * @param scopes
     */
    static parseScope(scopes: Array<string>): string {
        let scopeList: string = "";
        if (scopes) {
            for (let i: number = 0; i < scopes.length; ++i) {
                scopeList += (i !== scopes.length - 1) ? scopes[i] + " " : scopes[i];
            }
        }

        return scopeList;
    }

    /**
     * @hidden
     *
     * Used to validate the scopes input parameter requested  by the developer.
     * @param {Array<string>} scopes - Developer requested permissions. Not all scopes are guaranteed to be included in the access token returned.
     * @param {boolean} scopesRequired - Boolean indicating whether the scopes array is required or not
     * @ignore
     */
    static validateInputScope(scopes: Array<string>, clientId: string): void {
        // Check if scopes are empty or null
        if (!scopes) {
            throw ClientConfigurationError.createScopesRequiredError(scopes);
        }

        // Check that scopes is an array object (also throws error if scopes == null)
        if (!Array.isArray(scopes)) {
            throw ClientConfigurationError.createScopesNonArrayError(scopes);
        }

        // Check that scopes is not an empty array
        if (scopes.length < 1) {
            throw ClientConfigurationError.createEmptyScopesArrayError(scopes.toString());
        }
    }

    /**
     * @hidden
     *
     * Extracts scope value from the state sent with the authentication request.
     * @param {string} state
     * @returns {string} scope.
     * @ignore
     */
    static getScopeFromState(state: string): string {
        if (state) {
            const splitIndex = state.indexOf(Constants.resourceDelimiter);
            if (splitIndex > -1 && splitIndex + 1 < state.length) {
                return state.substring(splitIndex + 1);
            }
        }
        return "";
    }

    /**
     * @ignore
     * Appends extraScopesToConsent if passed
     * @param {@link AuthenticationParameters}
     */
<<<<<<< HEAD
    static appendScopes(reqScopes: Array<string>, scopesToAppend: Array<string>): Array<string> {
        if(reqScopes) {
            return scopesToAppend ? [...reqScopes, ...scopesToAppend]: reqScopes;
=======
    static appendScopes(scopes: Array<string>, scopesToAppend: Array<string>): Array<string> {
        if(scopes) {
            return scopesToAppend ? [...scopes, ...scopesToAppend]: scopes;
>>>>>>> 115adef6
        }
        return null;
    }

    // #endregion

    /**
     * append the required scopes: https://openid.net/specs/openid-connect-basic-1_0.html#Scopes
     * @param scopes
     */
    static generateLoginScopes(scopes: Array<string>, clientId: string): Array<string> {
        const loginScopes = [...scopes];
        const clientIdIndex: number = loginScopes.indexOf(clientId);
        if (this.isLoginScopes(loginScopes, clientId)) {
            if (clientIdIndex >= 0) {
                loginScopes.splice(clientIdIndex, 1);
            }
            if (loginScopes.indexOf("openid") === -1) {
                loginScopes.push("openid");
            }
            if (loginScopes.indexOf("profile") === -1) {
                loginScopes.push("profile");
            }
        }
        
        return loginScopes;
    }

    /**
     * 
     */
    static isLoginScopes(scopes: Array<string>, clientId: string): boolean {
        const hasOpenIdScope = scopes.indexOf("openid") > -1;
        const hasProfileScope = scopes.indexOf("profile") > -1;
        const hasClientIdScope = scopes.indexOf(clientId) > -1;

        return (hasOpenIdScope ||  hasProfileScope || hasClientIdScope);
    }

}<|MERGE_RESOLUTION|>--- conflicted
+++ resolved
@@ -120,15 +120,9 @@
      * Appends extraScopesToConsent if passed
      * @param {@link AuthenticationParameters}
      */
-<<<<<<< HEAD
-    static appendScopes(reqScopes: Array<string>, scopesToAppend: Array<string>): Array<string> {
-        if(reqScopes) {
-            return scopesToAppend ? [...reqScopes, ...scopesToAppend]: reqScopes;
-=======
     static appendScopes(scopes: Array<string>, scopesToAppend: Array<string>): Array<string> {
         if(scopes) {
             return scopesToAppend ? [...scopes, ...scopesToAppend]: scopes;
->>>>>>> 115adef6
         }
         return null;
     }
