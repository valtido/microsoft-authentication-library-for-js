--- conflicted
+++ resolved
@@ -12,15 +12,8 @@
     DeviceCodeRequest,
     RefreshTokenClient,
     RefreshTokenRequest,
-<<<<<<< HEAD
     ClientConfiguration,
 } from "@azure/msal-common";
-=======
-    // ClientConfiguration,
-    // ClientConfigurationError,
-}
-from "@azure/msal-common";
->>>>>>> adae5868
 
 jest.mock("@azure/msal-common");
 
@@ -40,7 +33,6 @@
     let appConfig: Configuration = {
         auth: {
             clientId: TEST_CONSTANTS.CLIENT_ID,
-<<<<<<< HEAD
             authority: TEST_CONSTANTS.AUTHORITY
         }
     };
@@ -51,11 +43,6 @@
             authority: authority,
             knownAuthorities: []
         }
-=======
-            authority: TEST_CONSTANTS.AUTHORITY,
-        },
-
->>>>>>> adae5868
     };
 
     // const expectedOauthClientConfig: ClientConfiguration = {
@@ -86,11 +73,7 @@
         const authApp = new PublicClientApplication(appConfig);
         await authApp.acquireTokenByDeviceCode(request);
         expect(DeviceCodeClient).toHaveBeenCalledTimes(1);
-<<<<<<< HEAD
         expect(DeviceCodeClient).toHaveBeenCalledWith(expect.objectContaining(expectedConfig));
-=======
-        // expect(DeviceCodeClient).toHaveBeenCalledWith(expect.objectContaining(expectedOauthClientConfig));
->>>>>>> adae5868
     });
 
     test('acquireTokenByAuthorizationCode', async () => {
@@ -106,11 +89,7 @@
         const authApp = new PublicClientApplication(appConfig);
         await authApp.acquireTokenByCode(request);
         expect(AuthorizationCodeClient).toHaveBeenCalledTimes(1);
-<<<<<<< HEAD
         expect(AuthorizationCodeClient).toHaveBeenCalledWith(expect.objectContaining(expectedConfig));
-=======
-        // expect(AuthorizationCodeClient).toHaveBeenCalledWith(expect.objectContaining(expectedOauthClientConfig));
->>>>>>> adae5868
 
     });
 
@@ -126,11 +105,7 @@
         const authApp = new PublicClientApplication(appConfig);
         await authApp.acquireTokenByRefreshToken(request);
         expect(RefreshTokenClient).toHaveBeenCalledTimes(1);
-<<<<<<< HEAD
         expect(RefreshTokenClient).toHaveBeenCalledWith(expect.objectContaining(expectedConfig));
-=======
-        // expect(RefreshTokenClient).toHaveBeenCalledWith(expect.objectContaining(expectedOauthClientConfig));
->>>>>>> adae5868
     });
 
     test('create AuthorizationCode URL', async () => {
@@ -145,7 +120,6 @@
         const authApp = new PublicClientApplication(appConfig);
         await authApp.getAuthCodeUrl(request);
         expect(AuthorizationCodeClient).toHaveBeenCalledTimes(1);
-<<<<<<< HEAD
         expect(AuthorizationCodeClient).toHaveBeenCalledWith(expect.objectContaining(expectedConfig));
     });
 
@@ -188,8 +162,5 @@
         expect(AuthorityFactory.createInstance).toHaveBeenCalledWith(TEST_CONSTANTS.ALTERNATE_AUTHORITY, {});
         expect(RefreshTokenClient).toHaveBeenCalledTimes(1);
         expect(RefreshTokenClient).toHaveBeenCalledWith(expect.objectContaining(expectedConfig));
-=======
-        // expect(AuthorizationCodeClient).toHaveBeenCalledWith(expect.objectContaining(expectedOauthClientConfig));
->>>>>>> adae5868
     });
 });