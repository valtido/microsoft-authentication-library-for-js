--- conflicted
+++ resolved
@@ -274,7 +274,6 @@
     }
 
     /**
-<<<<<<< HEAD
      * Create authorityKey to cache authority
      * @param state
      */
@@ -369,8 +368,9 @@
         } catch (err) {
             throw BrowserAuthError.createTokenRequestCacheError(err);
         }
-    }
-=======
+	}
+
+	/*
      *  Dummy implementation for interface compat - will change after BrowserCacheMigration
      * @param key
      * @param value
@@ -398,5 +398,4 @@
     removeItemFromMemory(key: string, type?: string): boolean {
         return key && type ? true : false;
     };
->>>>>>> 2ca4cd4c
 }