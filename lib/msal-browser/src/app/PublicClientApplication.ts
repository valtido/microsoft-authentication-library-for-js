/*
 * Copyright (c) Microsoft Corporation. All rights reserved.
 * Licensed under the MIT License.
 */
import { AuthenticationResult, SilentFlowRequest } from "@azure/msal-common";
import { Configuration } from "../config/Configuration";
import { DEFAULT_REQUEST, ApiId, InteractionType } from "../utils/BrowserConstants";
import { IPublicClientApplication } from "./IPublicClientApplication";
import { RedirectRequest } from "../request/RedirectRequest";
import { PopupRequest } from "../request/PopupRequest";
import { ClientApplication } from "./ClientApplication";
import { SilentRequest } from "../request/SilentRequest";
import { BroadcastEvent } from "../event/EventConstants";
import { EventStartObject } from "../event/BroadcastService";

/**
 * The PublicClientApplication class is the object exposed by the library to perform authentication and authorization functions in Single Page Applications
 * to obtain JWT tokens as described in the OAuth 2.0 Authorization Code Flow with PKCE specification.
 */
export class PublicClientApplication extends ClientApplication implements IPublicClientApplication {

    /**
     * @constructor
     * Constructor for the PublicClientApplication used to instantiate the PublicClientApplication object
     *
     * Important attributes in the Configuration object for auth are:
     * - clientID: the application ID of your application. You can obtain one by registering your application with our Application registration portal : https://portal.azure.com/#blade/Microsoft_AAD_IAM/ActiveDirectoryMenuBlade/RegisteredAppsPreview
     * - authority: the authority URL for your application.
     * - redirect_uri: the uri of your application registered in the portal.
     *
     * In Azure AD, authority is a URL indicating the Azure active directory that MSAL uses to obtain tokens.
     * It is of the form https://login.microsoftonline.com/{Enter_the_Tenant_Info_Here}
     * If your application supports Accounts in one organizational directory, replace "Enter_the_Tenant_Info_Here" value with the Tenant Id or Tenant name (for example, contoso.microsoft.com).
     * If your application supports Accounts in any organizational directory, replace "Enter_the_Tenant_Info_Here" value with organizations.
     * If your application supports Accounts in any organizational directory and personal Microsoft accounts, replace "Enter_the_Tenant_Info_Here" value with common.
     * To restrict support to Personal Microsoft accounts only, replace "Enter_the_Tenant_Info_Here" value with consumers.
     *
     * In Azure B2C, authority is of the form https://{instance}/tfp/{tenant}/{policyName}/
     * Full B2C functionality will be available in this library in future versions.
     *
     * @param {@link (Configuration:type)} configuration object for the MSAL PublicClientApplication instance
     */
    constructor(configuration: Configuration) {
        super(configuration);
    }

    /**
     * Use when initiating the login process by redirecting the user's browser to the authorization endpoint. This function redirects the page, so
     * any code that follows this function will not execute.
     *
     * IMPORTANT: It is NOT recommended to have code that is dependent on the resolution of the Promise. This function will navigate away from the current
     * browser window. It currently returns a Promise in order to reflect the asynchronous nature of the code running in this function.
     *
     * @param {@link (RedirectRequest:type)}
     */
    async loginRedirect(request?: RedirectRequest): Promise<void> {
        this.broadcast(BroadcastEvent.LOGIN_START, new EventStartObject(InteractionType.REDIRECT));
        return this.acquireTokenRedirect(request || DEFAULT_REQUEST);
    }

    /**
     * Use when initiating the login process via opening a popup window in the user's browser
     *
     * @param {@link (PopupRequest:type)}
     *
     * @returns {Promise.<AuthenticationResult>} - a promise that is fulfilled when this function has completed, or rejected if an error was raised. Returns the {@link AuthResponse} object
     */
    loginPopup(request?: PopupRequest): Promise<AuthenticationResult> {
        this.broadcast(BroadcastEvent.LOGIN_START, new EventStartObject(InteractionType.POPUP));
        return this.acquireTokenPopup(request || DEFAULT_REQUEST)
            .then((result) => {
                this.broadcast(BroadcastEvent.LOGIN_SUCCESS, result);
                return result;
            })
            .catch((error) => {
                this.broadcast(BroadcastEvent.LOGIN_FAILURE, error);
                throw error;
            });
    }

    async acquireTokenSilent(request: SilentRequest): Promise<AuthenticationResult> {
        this.broadcast(BroadcastEvent.ACQUIRE_TOKEN_START, new EventStartObject(InteractionType.SILENT));
        this.preflightBrowserEnvironmentCheck();
        const silentRequest: SilentFlowRequest = {
            ...request,
            ...this.initializeBaseRequest(request)
        };
        try {
            // Telemetry manager only used to increment cacheHits here
            const serverTelemetryManager = this.initializeServerTelemetryManager(ApiId.acquireTokenSilent_silentFlow, silentRequest.correlationId);
            const silentAuthClient = await this.createSilentFlowClient(serverTelemetryManager, silentRequest.authority);
<<<<<<< HEAD
            const cachedToken = silentAuthClient.acquireCachedToken(silentRequest);
            this.broadcast(BroadcastEvent.ACQUIRE_TOKEN_SUCCESS, cachedToken);
            return cachedToken;
=======
            return await silentAuthClient.acquireCachedToken(silentRequest);
>>>>>>> 9c8be07b
        } catch (e) {
            this.broadcast(BroadcastEvent.ACQUIRE_TOKEN_FAILURE, e);
            return this.acquireTokenByRefreshToken(request);
        }
    }
}<|MERGE_RESOLUTION|>--- conflicted
+++ resolved
@@ -89,13 +89,9 @@
             // Telemetry manager only used to increment cacheHits here
             const serverTelemetryManager = this.initializeServerTelemetryManager(ApiId.acquireTokenSilent_silentFlow, silentRequest.correlationId);
             const silentAuthClient = await this.createSilentFlowClient(serverTelemetryManager, silentRequest.authority);
-<<<<<<< HEAD
-            const cachedToken = silentAuthClient.acquireCachedToken(silentRequest);
+            const cachedToken = await silentAuthClient.acquireCachedToken(silentRequest);
             this.broadcast(BroadcastEvent.ACQUIRE_TOKEN_SUCCESS, cachedToken);
             return cachedToken;
-=======
-            return await silentAuthClient.acquireCachedToken(silentRequest);
->>>>>>> 9c8be07b
         } catch (e) {
             this.broadcast(BroadcastEvent.ACQUIRE_TOKEN_FAILURE, e);
             return this.acquireTokenByRefreshToken(request);
