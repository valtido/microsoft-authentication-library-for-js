/*
 * Copyright (c) Microsoft Corporation. All rights reserved.
 * Licensed under the MIT License.
 */

import { BrokerOptions } from "../config/Configuration";
import { Logger, ClientAuthError, AuthenticationResult } from "@azure/msal-common";
import { BrokerHandshakeRequest } from "./BrokerHandshakeRequest";
import { BrokerHandshakeResponse } from "./BrokerHandshakeResponse";
<<<<<<< HEAD
import { PopupRequest } from "../request/PopupRequest";
import { RedirectRequest } from "../request/RedirectRequest";
import { BrokerAuthRequest } from "./BrokerAuthRequest";
import { InteractionType } from "../utils/BrowserConstants";
import { BrokerRedirectResponse } from "./BrokerRedirectResponse";
=======
import { BrowserAuthError } from "../error/BrowserAuthError";
>>>>>>> 68b0b791

const DEFAULT_MESSAGE_TIMEOUT = 2000;
/**
 * Embedded application in a broker scenario.
 */
export class BrokerClient {
    private brokerOptions: BrokerOptions;
    private logger: Logger;
    private clientId: string;
    private version: string;
    private brokerOrigin: string;

    public brokeringEnabled: boolean;

    constructor(brokerOptions: BrokerOptions, logger: Logger, clientId: string, version: string) {
        this.brokerOptions = brokerOptions;
        this.logger = logger;
        this.clientId = clientId;
        this.version = version;

        if (!this.brokerOptions.trustedBrokerDomains || this.brokerOptions.trustedBrokerDomains.length < 1) {
            this.logger.info("Application was identified as an embedded app in a broker scenario, but no trusted broker domains were provided.");
            this.brokeringEnabled = false;
        } else {
            this.brokeringEnabled = true;
        }
    }

    async initiateHandshake(): Promise<void> {
        if (!this.brokeringEnabled) {
            this.logger.verbose("Brokering is not enabled, handshake was not performed.");
            return;
        }

        try {
            const response = await this.sendHandshakeRequest();
            this.brokerOrigin = response.brokerOrigin;
        } catch (e) {
            this.logger.error(e);
            this.brokeringEnabled = false;
            throw e;
        }
    }

    async sendPopupRequest(request: PopupRequest): Promise<AuthenticationResult> {
        return this.sendRequest<AuthenticationResult>(request, InteractionType.POPUP, 6000);
    }

    async sendRedirectRequest(request: RedirectRequest): Promise<void> {
        const message = await this.sendRequest<MessageEvent>(request, InteractionType.REDIRECT, 2000);
        BrokerRedirectResponse.validate(message);
    }

    private async sendRequest<T>(request: PopupRequest|RedirectRequest, interactionType: InteractionType, timeoutMs: number): Promise<T> {
        const brokerRequest = new BrokerAuthRequest(this.clientId, interactionType, request);

        return this.messageBroker<T>(brokerRequest, timeoutMs);
    }

    private async sendHandshakeRequest(): Promise<BrokerHandshakeResponse> {
        return new Promise<BrokerHandshakeResponse>((resolve: any, reject: any) => {
            const timeoutId = setTimeout(() => {
                this.logger.warning("Broker handshake timed out");
                reject(BrowserAuthError.createMessageBrokerTimeoutError());
            }, 2000);

            const onHandshakeResponse = (message: MessageEvent) => {
                try {
                    const brokerHandshakeResponse = BrokerHandshakeResponse.validate(message, this.brokerOptions.trustedBrokerDomains);
                    if (brokerHandshakeResponse) {
                        clearTimeout(timeoutId);
                        this.logger.info(`Received handshake response: ${JSON.stringify(brokerHandshakeResponse)}`);
                        resolve(brokerHandshakeResponse);
                    } else {
                        this.logger.warning(`Message is not handshake response: ${message}`);
                    }
                } catch (e) {
                    reject(e);
                }
                window.removeEventListener("message", onHandshakeResponse);
            };

            window.addEventListener("message", onHandshakeResponse);

            const handshakeRequest = new BrokerHandshakeRequest(this.clientId, this.version);
            // Message top frame window
            window.top.postMessage(handshakeRequest, "*");
            this.logger.verbose(`Sending handshake request: ${handshakeRequest}`);
        });
    }

    private async messageBroker<T>(payload: any, timeoutMs: number = DEFAULT_MESSAGE_TIMEOUT): Promise<T> {
        return new Promise<T>((resolve: any, reject: any) => {
            const timeoutId = setTimeout(() => {
<<<<<<< HEAD
                // TODO: Make this a BrowserAuthError
                reject(new ClientAuthError("message_broker_timeout", "Message broker timed out"));                
            }, timeoutMs);
=======
                reject(BrowserAuthError.createMessageBrokerTimeoutError());
            }, 2000);
>>>>>>> 68b0b791

            const messageChannel = new MessageChannel();
            messageChannel.port1.onmessage = ((message: MessageEvent): void => {
                this.logger.verbose(`in messageBroker<T> w/ origin: ${message}`);
                clearTimeout(timeoutId);
                resolve(message);
            });
<<<<<<< HEAD
            window.top.postMessage(payload, this.brokerOrigin, [messageChannel.port2]);
=======
            // Message top frame window
            window.top.postMessage(payload, origin, [messageChannel.port2]);
>>>>>>> 68b0b791
        });
    }
}<|MERGE_RESOLUTION|>--- conflicted
+++ resolved
@@ -7,15 +7,12 @@
 import { Logger, ClientAuthError, AuthenticationResult } from "@azure/msal-common";
 import { BrokerHandshakeRequest } from "./BrokerHandshakeRequest";
 import { BrokerHandshakeResponse } from "./BrokerHandshakeResponse";
-<<<<<<< HEAD
 import { PopupRequest } from "../request/PopupRequest";
 import { RedirectRequest } from "../request/RedirectRequest";
 import { BrokerAuthRequest } from "./BrokerAuthRequest";
 import { InteractionType } from "../utils/BrowserConstants";
 import { BrokerRedirectResponse } from "./BrokerRedirectResponse";
-=======
 import { BrowserAuthError } from "../error/BrowserAuthError";
->>>>>>> 68b0b791
 
 const DEFAULT_MESSAGE_TIMEOUT = 2000;
 /**
@@ -110,14 +107,8 @@
     private async messageBroker<T>(payload: any, timeoutMs: number = DEFAULT_MESSAGE_TIMEOUT): Promise<T> {
         return new Promise<T>((resolve: any, reject: any) => {
             const timeoutId = setTimeout(() => {
-<<<<<<< HEAD
-                // TODO: Make this a BrowserAuthError
-                reject(new ClientAuthError("message_broker_timeout", "Message broker timed out"));                
+                reject(BrowserAuthError.createMessageBrokerTimeoutError());
             }, timeoutMs);
-=======
-                reject(BrowserAuthError.createMessageBrokerTimeoutError());
-            }, 2000);
->>>>>>> 68b0b791
 
             const messageChannel = new MessageChannel();
             messageChannel.port1.onmessage = ((message: MessageEvent): void => {
@@ -125,12 +116,8 @@
                 clearTimeout(timeoutId);
                 resolve(message);
             });
-<<<<<<< HEAD
+            // Message top frame window
             window.top.postMessage(payload, this.brokerOrigin, [messageChannel.port2]);
-=======
-            // Message top frame window
-            window.top.postMessage(payload, origin, [messageChannel.port2]);
->>>>>>> 68b0b791
         });
     }
 }