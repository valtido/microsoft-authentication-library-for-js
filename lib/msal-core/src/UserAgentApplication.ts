--- conflicted
+++ resolved
@@ -2315,18 +2315,11 @@
     }
     // all other cases
     else {
-<<<<<<< HEAD
-      tokenType = Utils.compareObjects(userObject, this.getUser()) ? ResponseTypes.id_token : ResponseTypes.id_token_token;
-
-      if (tokenType === ResponseTypes.id_token) {
-        tokenType = (scopes.indexOf(this.config.auth.clientId) > -1) ? ResponseTypes.id_token : ResponseTypes.token;
-=======
       if (!Utils.compareObjects(userObject, this.getUser())) {
            tokenType = ResponseTypes.id_token_token;
       }
       else {
         tokenType = (scopes.indexOf(this.clientId) > -1) ? ResponseTypes.id_token : ResponseTypes.token;
->>>>>>> 3b970065
       }
 
       return tokenType;
