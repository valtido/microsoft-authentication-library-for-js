{
  "name": "msal",
  "author": {
    "name": "Microsoft",
    "email": "nugetaad@microsoft.com",
    "url": "https://www.microsoft.com"
  },
  "license": "MIT",
  "repository": {
    "type": "git",
    "url": "https://github.com/AzureAD/microsoft-authentication-library-for-js.git"
  },
  "version": "1.4.3",
  "description": "Microsoft Authentication Library for js",
  "keywords": [
    "implicit",
    "js",
    "AAD",
    "msal",
    "oauth"
  ],
  "main": "./lib-commonjs/index.js",
  "module": "./lib-es6/index.js",
  "types": "./lib-commonjs/index.d.ts",
  "sideEffects": false,
  "engines": {
    "node": ">=0.8.0"
  },
  "scripts": {
    "cdn": "npm run build && npm run cdn:upload && npm run cdn:sri",
    "cdn:upload": "node ./cdn-upload.js",
    "cdn:sri": "node ./cdn-sri.js",
    "clean": "shx rm -rf dist lib-commonjs lib-es6",
    "clean:coverage": "rimraf ../../.nyc_output/*",
    "doc": "npm run doc:generate && npm run doc:deploy",
    "doc:generate": "typedoc --mode modules --excludePrivate --excludeProtected --out ./ref ./src/ --gitRevision dev",
    "doc:deploy": "gh-pages -d ref -a -e ref/msal-core",
    "build:modules": "tsc && tsc -m es6 --outDir lib-es6 && npm run build:webpack",
    "build:modules:watch": "tsc -m es6 --outDir lib-es6 --watch",
    "build": "npm run clean && npm run build:modules",
<<<<<<< HEAD
    "build:all": "npm run build",
    "sri": "npm run build:webpack && npm run sri:msal && npm run sri:msalmin",
    "sri:msal": "openssl dgst -sha384 -binary dist/msal.js | openssl base64 -A",
    "sri:msalmin": "openssl dgst -sha384 -binary dist/msal.min.js | openssl base64 -A",
=======
>>>>>>> fef918b8
    "test": "mocha",
    "test:coverage": "nyc mocha",
    "test:coverage:only": "npm run clean:coverage && npm run test:coverage",
    "lint": "cd ../../ && npm run lint:core",
    "lint:fix": "npm run lint -- -- --fix",
    "build:webpack": "webpack",
    "prepack": "npm run lint && npm test && npm run build"
  },
  "dependencies": {
    "tslib": "^1.9.3"
  },
  "devDependencies": {
    "@azure/storage-blob": "^12.2.0-preview.1",
    "@babel/core": "^7.7.2",
    "@babel/plugin-proposal-class-properties": "^7.7.0",
    "@babel/plugin-proposal-object-rest-spread": "^7.6.2",
    "@babel/polyfill": "^7.7.0",
    "@babel/preset-env": "^7.7.1",
    "@babel/preset-typescript": "^7.7.2",
    "@babel/register": "^7.7.0",
    "@istanbuljs/nyc-config-babel": "^2.1.1",
    "@types/chai": "^4.1.7",
    "@types/handlebars": "4.0.33",
    "@types/js-base64": "^2.3.1",
    "@types/mocha": "^5.2.6",
    "@types/node": "^11.13.4",
    "@types/sinon": "^7.0.11",
    "@types/uuid": "^3.4.4",
    "ajv": "6.6.1",
    "awesome-typescript-loader": "^3.2.3",
    "babel-plugin-istanbul": "^5.2.0",
    "babel-polyfill": "^6.26.0",
    "chai": "^4.2.0",
    "dotenv": "^8.2.0",
    "fork-ts-checker-webpack-plugin": "^4.1.2",
    "gh-pages": "^2.1.1",
    "handlebars": "^4.7.6",
    "husky": "^1.3.1",
    "istanbul-instrumenter-loader": "^3.0.1",
    "js-yaml": "^3.13.1",
    "jsdom": "14.0.0",
    "jsdom-global": "3.0.2",
    "jshint": "^2.9.7",
    "mocha": "^7.1.2",
    "nyc": "^15.0.0",
    "phantomjs-polyfill": "0.0.2",
    "rimraf": "^3.0.0",
    "shx": "^0.2.2",
    "sinon": "^7.3.1",
    "source-map-support": "^0.5.13",
    "sourcemap-istanbul-instrumenter-loader": "^0.2.0",
    "ssri": "^8.0.0",
    "ts-loader": "^5.3.1",
    "ts-node": "^8.0.3",
    "tslint": "^5.8.0",
    "typedoc": "^0.16.11",
    "typescript": "^3.2.1",
    "uglifyjs-webpack-plugin": "^2.1.1",
    "webpack": "^4.27.1",
    "webpack-cli": "^3.2.3",
    "webpack-dev-middleware": "^3.4.0"
  },
  "directories": {
    "test": "test"
  }
}<|MERGE_RESOLUTION|>--- conflicted
+++ resolved
@@ -38,13 +38,7 @@
     "build:modules": "tsc && tsc -m es6 --outDir lib-es6 && npm run build:webpack",
     "build:modules:watch": "tsc -m es6 --outDir lib-es6 --watch",
     "build": "npm run clean && npm run build:modules",
-<<<<<<< HEAD
     "build:all": "npm run build",
-    "sri": "npm run build:webpack && npm run sri:msal && npm run sri:msalmin",
-    "sri:msal": "openssl dgst -sha384 -binary dist/msal.js | openssl base64 -A",
-    "sri:msalmin": "openssl dgst -sha384 -binary dist/msal.min.js | openssl base64 -A",
-=======
->>>>>>> fef918b8
     "test": "mocha",
     "test:coverage": "nyc mocha",
     "test:coverage:only": "npm run clean:coverage && npm run test:coverage",
