--- conflicted
+++ resolved
@@ -11,40 +11,28 @@
     RefreshTokenClient,
     RefreshTokenRequest,
     AuthenticationResult,
-<<<<<<< HEAD
     Authority,
     AuthorityFactory,
     ClientAuthError,
     Constants,
     B2cAuthority
-=======
     JsonCache,
     Serializer
->>>>>>> adae5868
 } from '@azure/msal-common';
 import { Configuration, buildAppConfiguration } from '../config/Configuration';
 import { CryptoProvider } from '../crypto/CryptoProvider';
 import { Storage } from '../cache/Storage';
 import { version } from '../../package.json';
-<<<<<<< HEAD
 import { Constants as NodeConstants } from "./../utils/Constants";
+import { CacheContext } from '../cache/CacheContext';
 
 export abstract class ClientApplication {
 
     private config: Configuration;
     private _authority: Authority;
     private readonly cryptoProvider: CryptoProvider;
-    private readonly storage: Storage;
-=======
-import { Constants } from './../utils/Constants';
-import { CacheContext } from '../cache/CacheContext';
-
-export abstract class ClientApplication {
-
-    protected config: Configuration;
-    protected cacheContext: CacheContext;
-    protected storage: Storage;
->>>>>>> adae5868
+    private storage: Storage;
+    private cacheContext: CacheContext;
 
     /**
      * @constructor
@@ -52,15 +40,11 @@
     */
     protected constructor(configuration: Configuration) {
         this.config = buildAppConfiguration(configuration);
-<<<<<<< HEAD
 
         this.cryptoProvider = new CryptoProvider();
         this.storage = new Storage(this.config.cache!);
         B2cAuthority.setKnownAuthorities(this.config.auth.knownAuthorities!);
-=======
-        this.storage = new Storage(this.config.cache!);
         this.cacheContext = new CacheContext();
->>>>>>> adae5868
     }
 
     /**
@@ -90,19 +74,10 @@
      *
      * @param request
      */
-<<<<<<< HEAD
     async acquireTokenByCode(request: AuthorizationCodeRequest): Promise<AuthenticationResult> {
 
         const authClientConfig = await this.buildOauthClientConfiguration(request.authority);
         const authorizationCodeClient = new AuthorizationCodeClient(authClientConfig);
-=======
-    async acquireTokenByCode(
-        request: AuthorizationCodeRequest
-    ): Promise<AuthenticationResult> {
-        const authorizationCodeClient = new AuthorizationCodeClient(
-            this.buildOauthClientConfiguration()
-        );
->>>>>>> adae5868
         return authorizationCodeClient.acquireToken(request);
     }
 
@@ -135,11 +110,7 @@
             },
             cryptoInterface: this.cryptoProvider,
             networkInterface: this.config.system!.networkClient,
-<<<<<<< HEAD
-            storageInterface: new Storage(this.config.cache!),
-=======
-            storageInterface: this.storage,
->>>>>>> adae5868
+            storageInterface: this.storage(this.config.cache!),
             libraryInfo: {
                 sku: NodeConstants.MSAL_SKU,
                 version: version,
@@ -149,7 +120,6 @@
         };
     }
 
-<<<<<<< HEAD
     /**
      * Create authority instance. If authority not passed in request, default to authority set on the application
      * object. If no authority set in application object, then default to common authority.
@@ -183,13 +153,20 @@
         );
 
         return this._authority;
-=======
+    }
+
+    /**
+     * Initialize cache from a user provided Json file
+     * @param cacheObject
+     */
     initializeCache(cacheObject: JsonCache) {
         this.cacheContext.setCurrentCache(this.storage, cacheObject)
     }
 
+    /**
+     * read the cache as a Json convertible object from memory
+     */
     readCache(): JsonCache {
         return Serializer.serializeAllCache(this.storage.getCache());
->>>>>>> adae5868
     }
 }